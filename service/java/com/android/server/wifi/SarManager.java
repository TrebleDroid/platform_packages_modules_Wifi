/*
 * Copyright (C) 2018 The Android Open Source Project
 *
 * Licensed under the Apache License, Version 2.0 (the "License");
 * you may not use this file except in compliance with the License.
 * You may obtain a copy of the License at
 *
 *      http://www.apache.org/licenses/LICENSE-2.0
 *
 * Unless required by applicable law or agreed to in writing, software
 * distributed under the License is distributed on an "AS IS" BASIS,
 * WITHOUT WARRANTIES OR CONDITIONS OF ANY KIND, either express or implied.
 * See the License for the specific language governing permissions and
 * limitations under the License.
 */

package com.android.server.wifi;

import static android.telephony.TelephonyManager.CALL_STATE_IDLE;
import static android.telephony.TelephonyManager.CALL_STATE_OFFHOOK;
import static android.telephony.TelephonyManager.CALL_STATE_RINGING;

import android.content.Context;
import android.hardware.Sensor;
import android.hardware.SensorEvent;
import android.hardware.SensorEventListener;
import android.hardware.SensorManager;
import android.net.wifi.WifiManager;
import android.os.Looper;
import android.telephony.PhoneStateListener;
import android.telephony.TelephonyManager;
import android.text.TextUtils;
import android.util.Log;

import com.android.internal.R;

import java.io.FileDescriptor;
import java.io.PrintWriter;
import java.util.List;

/**
 * This class provides the Support for SAR to control WiFi TX power limits.
 * It deals with the following:
 * - Tracking the STA state through calls from  the ClientModeManager.
 * - Tracking the SAP state through calls from SoftApManager
 * - Tracking the Scan-Only state through ScanOnlyModeManager
 * - Tracking the state of the Cellular calls or data.
 * - Tracking the sensor indicating proximity to user head/hand/body.
 * - It constructs the sar info and send it towards the HAL
 */
public class SarManager {
    /* For Logging */
    private static final String TAG = "WifiSarManager";
    private boolean mVerboseLoggingEnabled = true;

    private SarInfo mSarInfo;

    /* Configuration for SAR */
    private boolean mEnableSarTxPowerLimit;
    private boolean mEnableSarBodyProximity;
    /* Sensor event definitions */
    private int mSarSensorEventFreeSpace;
    private int mSarSensorEventNearBody;
    private int mSarSensorEventNearHand;
    private int mSarSensorEventNearHead;

    /**
     * Other parameters passed in or created in the constructor.
     */
    private final Context mContext;
    private final TelephonyManager mTelephonyManager;
    private final WifiPhoneStateListener mPhoneStateListener;
    private final WifiNative mWifiNative;
    private final SarSensorEventListener mSensorListener;
    private final SensorManager mSensorManager;
    private final Looper mLooper;

    /**
     * Create new instance of SarManager.
     */
    SarManager(Context context,
               TelephonyManager telephonyManager,
               Looper looper,
               WifiNative wifiNative,
               SensorManager sensorManager) {
        mContext = context;
        mTelephonyManager = telephonyManager;
        mWifiNative = wifiNative;
        mLooper = looper;
        mSensorManager = sensorManager;
        mPhoneStateListener = new WifiPhoneStateListener(looper);
        mSensorListener = new SarSensorEventListener();

        readSarConfigs();
        if (mEnableSarTxPowerLimit) {
            mSarInfo = new SarInfo(mEnableSarBodyProximity);
            registerListeners();
        }
    }

    private void readSarConfigs() {
        mEnableSarTxPowerLimit = mContext.getResources().getBoolean(
                R.bool.config_wifi_framework_enable_sar_tx_power_limit);
        /* In case SAR is disabled,
           then SAR sensor is automatically disabled as well (irrespective of the config) */
        if (!mEnableSarTxPowerLimit) {
            mEnableSarBodyProximity = false;
            return;
        }
<<<<<<< HEAD

        mEnableSarBodyProximity = mContext.getResources().getBoolean(
                R.bool.config_wifi_framework_enable_body_proximity_sar_tx_power_limit);

        /* Read the sar sensor event Ids */
        if (mEnableSarBodyProximity) {
            mSarSensorEventFreeSpace = mContext.getResources().getInteger(
                    R.integer.config_wifi_framework_sar_free_space_event_id);
            mSarSensorEventNearBody = mContext.getResources().getInteger(
                    R.integer.config_wifi_framework_sar_near_body_event_id);
            mSarSensorEventNearHand = mContext.getResources().getInteger(
                    R.integer.config_wifi_framework_sar_near_hand_event_id);
            mSarSensorEventNearHead = mContext.getResources().getInteger(
                    R.integer.config_wifi_framework_sar_near_head_event_id);
        }
    }

=======

        mEnableSarBodyProximity = mContext.getResources().getBoolean(
                R.bool.config_wifi_framework_enable_body_proximity_sar_tx_power_limit);

        /* Read the sar sensor event Ids */
        if (mEnableSarBodyProximity) {
            mSarSensorEventFreeSpace = mContext.getResources().getInteger(
                    R.integer.config_wifi_framework_sar_free_space_event_id);
            mSarSensorEventNearBody = mContext.getResources().getInteger(
                    R.integer.config_wifi_framework_sar_near_body_event_id);
            mSarSensorEventNearHand = mContext.getResources().getInteger(
                    R.integer.config_wifi_framework_sar_near_hand_event_id);
            mSarSensorEventNearHead = mContext.getResources().getInteger(
                    R.integer.config_wifi_framework_sar_near_head_event_id);
        }
    }

>>>>>>> bc2c22f7
    private void registerListeners() {
        /* Listen for Phone State changes */
        registerPhoneStateListener();

        /* Only listen for SAR sensor if supported */
        if (mEnableSarBodyProximity) {
            /* Register the SAR sensor listener.
             * If this fails, we will assume worst case (near head) */
            if (!registerSensorListener()) {
                Log.e(TAG, "Failed to register sensor listener, setting Sensor to NearHead");
                /*TODO Need to add a metric to determine how often this happens */
                mSarInfo.mSensorState = SarInfo.SAR_SENSOR_NEAR_HEAD;
            }
        }
    }

    /**
     * Register the phone state listener.
     */
    private void registerPhoneStateListener() {
        Log.i(TAG, "Registering for telephony call state changes");
        mTelephonyManager.listen(
                mPhoneStateListener, PhoneStateListener.LISTEN_CALL_STATE);
    }

    /**
     * Register the body/hand/head proximity sensor.
     */
    private boolean registerSensorListener() {
        Log.i(TAG, "Registering for Sensor notification Listener");
        return mSensorListener.register();
    }

    /**
     * Update Wifi Client State
     */
    public void setClientWifiState(int state) {
        boolean newIsEnabled;
        /* No action is taken if SAR is not enabled */
        if (!mEnableSarTxPowerLimit) {
            return;
        }

        if (state == WifiManager.WIFI_STATE_DISABLED) {
            newIsEnabled = false;
        } else if (state == WifiManager.WIFI_STATE_ENABLED) {
            newIsEnabled = true;
        } else {
            /* No change so exiting with no action */
            return;
        }
<<<<<<< HEAD

        /* Report change to HAL if needed */
        if (mSarInfo.mIsWifiClientEnabled != newIsEnabled) {
            mSarInfo.mIsWifiClientEnabled = newIsEnabled;
=======

        /* Report change to HAL if needed */
        if (mSarInfo.mIsWifiClientEnabled != newIsEnabled) {
            mSarInfo.mIsWifiClientEnabled = newIsEnabled;
            updateSarScenario();
        }
    }

    /**
     * Update Wifi SoftAP State
     */
    public void setSapWifiState(int state) {
        boolean newIsEnabled;
        /* No action is taken if SAR is not enabled */
        if (!mEnableSarTxPowerLimit) {
            return;
        }

        if (state == WifiManager.WIFI_AP_STATE_DISABLED) {
            newIsEnabled = false;
        } else if (state == WifiManager.WIFI_AP_STATE_ENABLED) {
            newIsEnabled = true;
        } else {
            /* No change so exiting with no action */
            return;
        }

        /* Report change to HAL if needed */
        if (mSarInfo.mIsWifiSapEnabled != newIsEnabled) {
            mSarInfo.mIsWifiSapEnabled = newIsEnabled;
            updateSarScenario();
        }
    }

    /**
     * Update Wifi ScanOnly State
     */
    public void setScanOnlyWifiState(int state) {
        boolean newIsEnabled;
        /* No action is taken if SAR is not enabled */
        if (!mEnableSarTxPowerLimit) {
            return;
        }

        if (state == WifiManager.WIFI_STATE_DISABLED) {
            newIsEnabled = false;
        } else if (state == WifiManager.WIFI_STATE_ENABLED) {
            newIsEnabled = true;
        } else {
            /* No change so exiting with no action */
            return;
        }

        /* Report change to HAL if needed */
        if (mSarInfo.mIsWifiScanOnlyEnabled != newIsEnabled) {
            mSarInfo.mIsWifiScanOnlyEnabled = newIsEnabled;
>>>>>>> bc2c22f7
            updateSarScenario();
        }
    }

    /**
     * Report Cell state event
     */
    private void onCellStateChangeEvent(int state) {
        boolean newIsVoiceCall;
        switch (state) {
            case CALL_STATE_OFFHOOK:
            case CALL_STATE_RINGING:
                newIsVoiceCall = true;
                break;

            case CALL_STATE_IDLE:
                newIsVoiceCall = false;
                break;

            default:
                Log.e(TAG, "Invalid Cell State: " + state);
                return;
        }

        /* Report change to HAL if needed */
        if (mSarInfo.mIsVoiceCall != newIsVoiceCall) {
            mSarInfo.mIsVoiceCall = newIsVoiceCall;
            updateSarScenario();
        }
    }

    /**
     * Report an event from the SAR sensor
     */
    private void onSarSensorEvent(int sarSensorEvent) {
        int newSensorState;
        if (sarSensorEvent == mSarSensorEventFreeSpace) {
            newSensorState = SarInfo.SAR_SENSOR_FREE_SPACE;
        } else if (sarSensorEvent == mSarSensorEventNearBody) {
            newSensorState = SarInfo.SAR_SENSOR_NEAR_BODY;
        } else if (sarSensorEvent == mSarSensorEventNearHand) {
            newSensorState = SarInfo.SAR_SENSOR_NEAR_HAND;
        } else if (sarSensorEvent == mSarSensorEventNearHead) {
            newSensorState = SarInfo.SAR_SENSOR_NEAR_HEAD;
        } else {
            Log.e(TAG, "Invalid SAR sensor event id: " + sarSensorEvent);
            return;
        }

        /* Report change to HAL if needed */
        if (mSarInfo.mSensorState != newSensorState) {
            Log.d(TAG, "Setting Sensor state to " + SarInfo.sensorStateToString(newSensorState));
            mSarInfo.mSensorState = newSensorState;
            updateSarScenario();
        }
    }

    /**
     * Enable/disable verbose logging.
     */
    public void enableVerboseLogging(int verbose) {
        if (verbose > 0) {
            mVerboseLoggingEnabled = true;
        } else {
            mVerboseLoggingEnabled = false;
        }
    }

    /**
     * dump()
     * Dumps SarManager state (as well as its SarInfo member variable state)
     */
    public void dump(FileDescriptor fd, PrintWriter pw, String[] args) {
        pw.println("*** WiFi SAR Manager Dump ***");
        pw.println("isSarEnabled: " + mEnableSarTxPowerLimit);
        pw.println("isSarSensorEnabled: " + mEnableSarBodyProximity);
        pw.println("");
        mSarInfo.dump(fd, pw, args);
    }

    /**
     * Listen for phone call state events to set/reset TX power limits for SAR requirements.
     */
    private class WifiPhoneStateListener extends PhoneStateListener {
        WifiPhoneStateListener(Looper looper) {
            super(looper);
        }

        /**
         * onCallStateChanged()
         * This callback is called when a SAR sensor event is received
         * Note that this runs in the WifiStateMachineHandlerThread
         * since the corresponding Looper was passed to the WifiPhoneStateListener constructor.
         */
        @Override
        public void onCallStateChanged(int state, String incomingNumber) {
            Log.d(TAG, "Received Phone State Change: " + state);

            /* In case of an unsolicited event */
            if (!mEnableSarTxPowerLimit) {
                return;
            }
            onCellStateChangeEvent(state);
        }
    }

    private class SarSensorEventListener implements SensorEventListener {

        private Sensor mSensor;
<<<<<<< HEAD

        /**
         * Register the SAR listener to get SAR sensor events
         */
        private boolean register() {
            /* Get the sensor type from configuration */
            String sensorType = mContext.getResources().getString(
                    R.string.config_wifi_sar_sensor_type);
            if (TextUtils.isEmpty(sensorType)) {
                Log.e(TAG, "Empty SAR sensor type");
                return false;
            }

=======

        /**
         * Register the SAR listener to get SAR sensor events
         */
        private boolean register() {
            /* Get the sensor type from configuration */
            String sensorType = mContext.getResources().getString(
                    R.string.config_wifi_sar_sensor_type);
            if (TextUtils.isEmpty(sensorType)) {
                Log.e(TAG, "Empty SAR sensor type");
                return false;
            }

>>>>>>> bc2c22f7
            /* Get the sensor object */
            Sensor sensor = null;
            List<Sensor> sensorList = mSensorManager.getSensorList(Sensor.TYPE_ALL);
            for (Sensor s : sensorList) {
                if (sensorType.equals(s.getStringType())) {
                    sensor = s;
                    break;
                }
            }
            if (sensor == null) {
                Log.e(TAG, "Failed to Find the SAR Sensor");
                return false;
            }

            /* Now register the listener */
            if (!mSensorManager.registerListener(this, sensor,
                    SensorManager.SENSOR_DELAY_NORMAL)) {
                Log.e(TAG, "Failed to register SAR Sensor Listener");
                return false;
            }

            return true;
        }

        /**
         * onSensorChanged()
         * This callback is called when a SAR sensor event is received
         * Note that this runs in the WifiStateMachineHandlerThread
         * since, the corresponding Looper was passed to the SensorManager instance.
         */
        @Override
        public void onSensorChanged(SensorEvent event) {
            onSarSensorEvent((int) event.values[0]);
        }

        @Override
        public void onAccuracyChanged(Sensor sensor, int accuracy) {
        }
    }

    /**
     * updateSarScenario()
     * Update HAL with the new SAR scenario if needed.
     */
    private void updateSarScenario() {
        if (!mSarInfo.shouldReport()) {
            return;
        }

        /* Report info to HAL*/
        if (mWifiNative.selectTxPowerScenario(mSarInfo)) {
            mSarInfo.reportingSuccessful();
        } else {
            Log.e(TAG, "Failed in WifiNative.selectTxPowerScenario()");
        }

        return;
    }
}<|MERGE_RESOLUTION|>--- conflicted
+++ resolved
@@ -107,7 +107,6 @@
             mEnableSarBodyProximity = false;
             return;
         }
-<<<<<<< HEAD
 
         mEnableSarBodyProximity = mContext.getResources().getBoolean(
                 R.bool.config_wifi_framework_enable_body_proximity_sar_tx_power_limit);
@@ -125,25 +124,6 @@
         }
     }
 
-=======
-
-        mEnableSarBodyProximity = mContext.getResources().getBoolean(
-                R.bool.config_wifi_framework_enable_body_proximity_sar_tx_power_limit);
-
-        /* Read the sar sensor event Ids */
-        if (mEnableSarBodyProximity) {
-            mSarSensorEventFreeSpace = mContext.getResources().getInteger(
-                    R.integer.config_wifi_framework_sar_free_space_event_id);
-            mSarSensorEventNearBody = mContext.getResources().getInteger(
-                    R.integer.config_wifi_framework_sar_near_body_event_id);
-            mSarSensorEventNearHand = mContext.getResources().getInteger(
-                    R.integer.config_wifi_framework_sar_near_hand_event_id);
-            mSarSensorEventNearHead = mContext.getResources().getInteger(
-                    R.integer.config_wifi_framework_sar_near_head_event_id);
-        }
-    }
-
->>>>>>> bc2c22f7
     private void registerListeners() {
         /* Listen for Phone State changes */
         registerPhoneStateListener();
@@ -195,12 +175,6 @@
             /* No change so exiting with no action */
             return;
         }
-<<<<<<< HEAD
-
-        /* Report change to HAL if needed */
-        if (mSarInfo.mIsWifiClientEnabled != newIsEnabled) {
-            mSarInfo.mIsWifiClientEnabled = newIsEnabled;
-=======
 
         /* Report change to HAL if needed */
         if (mSarInfo.mIsWifiClientEnabled != newIsEnabled) {
@@ -257,7 +231,6 @@
         /* Report change to HAL if needed */
         if (mSarInfo.mIsWifiScanOnlyEnabled != newIsEnabled) {
             mSarInfo.mIsWifiScanOnlyEnabled = newIsEnabled;
->>>>>>> bc2c22f7
             updateSarScenario();
         }
     }
@@ -367,7 +340,6 @@
     private class SarSensorEventListener implements SensorEventListener {
 
         private Sensor mSensor;
-<<<<<<< HEAD
 
         /**
          * Register the SAR listener to get SAR sensor events
@@ -381,21 +353,6 @@
                 return false;
             }
 
-=======
-
-        /**
-         * Register the SAR listener to get SAR sensor events
-         */
-        private boolean register() {
-            /* Get the sensor type from configuration */
-            String sensorType = mContext.getResources().getString(
-                    R.string.config_wifi_sar_sensor_type);
-            if (TextUtils.isEmpty(sensorType)) {
-                Log.e(TAG, "Empty SAR sensor type");
-                return false;
-            }
-
->>>>>>> bc2c22f7
             /* Get the sensor object */
             Sensor sensor = null;
             List<Sensor> sensorList = mSensorManager.getSensorList(Sensor.TYPE_ALL);
