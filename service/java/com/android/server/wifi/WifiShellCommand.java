/*
 * Copyright (C) 2017 The Android Open Source Project
 *
 * Licensed under the Apache License, Version 2.0 (the "License");
 * you may not use this file except in compliance with the License.
 * You may obtain a copy of the License at
 *
 *      http://www.apache.org/licenses/LICENSE-2.0
 *
 * Unless required by applicable law or agreed to in writing, software
 * distributed under the License is distributed on an "AS IS" BASIS,
 * WITHOUT WARRANTIES OR CONDITIONS OF ANY KIND, either express or implied.
 * See the License for the specific language governing permissions and
 * limitations under the License.
 */

package com.android.server.wifi;

import static android.net.NetworkCapabilities.NET_CAPABILITY_INTERNET;
import static android.net.NetworkCapabilities.NET_CAPABILITY_OEM_PAID;
import static android.net.NetworkCapabilities.NET_CAPABILITY_OEM_PRIVATE;
import static android.net.NetworkCapabilities.NET_CAPABILITY_TRUSTED;
import static android.net.NetworkCapabilities.TRANSPORT_WIFI;
import static android.net.wifi.WifiConfiguration.METERED_OVERRIDE_METERED;
import static android.net.wifi.WifiManager.ACTION_REMOVE_SUGGESTION_DISCONNECT;
import static android.net.wifi.WifiManager.ACTION_REMOVE_SUGGESTION_LINGER;
import static android.net.wifi.WifiManager.LocalOnlyHotspotCallback.REQUEST_REGISTERED;
import static android.net.wifi.WifiManager.VERBOSE_LOGGING_LEVEL_DISABLED;
import static android.net.wifi.WifiManager.VERBOSE_LOGGING_LEVEL_WIFI_AWARE_ENABLED_ONLY;
import static android.net.wifi.WifiManager.WIFI_STATE_DISABLED;
import static android.net.wifi.WifiManager.WIFI_STATE_ENABLED;

import static com.android.server.wifi.HalDeviceManager.HDM_CREATE_IFACE_AP;
import static com.android.server.wifi.HalDeviceManager.HDM_CREATE_IFACE_AP_BRIDGE;
import static com.android.server.wifi.HalDeviceManager.HDM_CREATE_IFACE_NAN;
import static com.android.server.wifi.HalDeviceManager.HDM_CREATE_IFACE_P2P;
import static com.android.server.wifi.HalDeviceManager.HDM_CREATE_IFACE_STA;
import static com.android.server.wifi.SelfRecovery.REASON_API_CALL;

import android.content.BroadcastReceiver;
import android.content.Context;
import android.content.Intent;
import android.content.IntentFilter;
import android.hardware.display.DisplayManager;
import android.location.Location;
import android.location.LocationManager;
import android.net.ConnectivityManager;
import android.net.MacAddress;
import android.net.Network;
import android.net.NetworkCapabilities;
import android.net.NetworkRequest;
import android.net.wifi.IActionListener;
import android.net.wifi.IDppCallback;
import android.net.wifi.ILastCallerListener;
import android.net.wifi.ILocalOnlyHotspotCallback;
import android.net.wifi.IPnoScanResultsCallback;
import android.net.wifi.IScoreUpdateObserver;
import android.net.wifi.ISoftApCallback;
import android.net.wifi.IWifiConnectedNetworkScorer;
import android.net.wifi.ScanResult;
import android.net.wifi.SoftApCapability;
import android.net.wifi.SoftApConfiguration;
import android.net.wifi.SoftApInfo;
import android.net.wifi.SupplicantState;
import android.net.wifi.WifiAvailableChannel;
import android.net.wifi.WifiClient;
import android.net.wifi.WifiConfiguration;
import android.net.wifi.WifiConnectedSessionInfo;
import android.net.wifi.WifiContext;
import android.net.wifi.WifiInfo;
import android.net.wifi.WifiManager;
import android.net.wifi.WifiNetworkSelectionConfig;
import android.net.wifi.WifiNetworkSpecifier;
import android.net.wifi.WifiNetworkSuggestion;
import android.net.wifi.WifiScanner;
import android.net.wifi.WifiSsid;
import android.net.wifi.util.ScanResultUtil;
import android.os.Binder;
import android.os.Build;
import android.os.Bundle;
import android.os.PatternMatcher;
import android.os.Process;
import android.os.RemoteException;
import android.os.SystemClock;
import android.os.WorkSource;
import android.telephony.Annotation;
import android.telephony.PhysicalChannelConfig;
import android.telephony.SubscriptionManager;
import android.telephony.TelephonyManager;
import android.text.TextUtils;
import android.util.Log;
import android.util.Pair;
import android.util.SparseArray;
import android.util.SparseIntArray;
import android.view.Display;

import androidx.annotation.NonNull;
import androidx.annotation.Nullable;
import androidx.annotation.RequiresApi;

import com.android.internal.annotations.VisibleForTesting;
import com.android.modules.utils.BasicShellCommandHandler;
import com.android.modules.utils.ParceledListSlice;
import com.android.modules.utils.build.SdkLevel;
import com.android.server.wifi.ClientMode.LinkProbeCallback;
import com.android.server.wifi.coex.CoexManager;
import com.android.server.wifi.coex.CoexUtils;
import com.android.server.wifi.hal.WifiChip;
import com.android.server.wifi.hotspot2.NetworkDetail;
import com.android.server.wifi.util.ApConfigUtil;
import com.android.server.wifi.util.ArrayUtils;

import libcore.util.HexEncoding;

import java.io.PrintWriter;
import java.nio.charset.Charset;
import java.nio.charset.StandardCharsets;
import java.util.ArrayList;
import java.util.Arrays;
import java.util.Collection;
import java.util.Collections;
import java.util.Comparator;
import java.util.HashMap;
import java.util.List;
import java.util.Map;
import java.util.Set;
import java.util.concurrent.ArrayBlockingQueue;
import java.util.concurrent.ConcurrentHashMap;
import java.util.concurrent.CountDownLatch;
import java.util.concurrent.TimeUnit;
import java.util.stream.Collectors;

/**
 * Interprets and executes 'adb shell cmd wifi [args]'.
 *
 * To add new commands:
 * - onCommand: Add a case "<command>" execute. Return a 0
 *   if command executed successfully.
 * - onHelp: add a description string.
 *
 * Permissions: currently root permission is required for some commands. Others will
 * enforce the corresponding API permissions.
 */
public class WifiShellCommand extends BasicShellCommandHandler {
    @VisibleForTesting
    public static String SHELL_PACKAGE_NAME = "com.android.shell";

    // These don't require root access.
    // However, these do perform permission checks in the corresponding WifiService methods.
    private static final String[] NON_PRIVILEGED_COMMANDS = {
            "add-suggestion",
            "forget-network",
            "get-country-code",
            "help",
            "-h",
            "is-verbose-logging",
            "list-scan-results",
            "list-networks",
            "list-suggestions",
            "remove-suggestion",
            "remove-all-suggestions",
            "reset-connected-score",
            "set-connected-score",
            "set-scan-always-available",
            "set-verbose-logging",
            "set-wifi-enabled",
            "set-passpoint-enabled",
            "set-multi-internet-state",
            "start-scan",
            "start-softap",
            "status",
            "stop-softap",
            "query-interface",
            "interface-priority-interactive-mode",
            "set-one-shot-screen-on-delay-ms",
            "set-network-selection-config",
            "set-ipreach-disconnect",
            "get-ipreach-disconnect",
            "take-bugreport",
            "get-allowed-channel",
            "set-mock-wifimodem-service",
            "get-mock-wifimodem-service",
            "set-mock-wifimodem-methods",
            "force-overlay-config-value",
    };

    private static final Map<String, Pair<NetworkRequest, ConnectivityManager.NetworkCallback>>
            sActiveRequests = new ConcurrentHashMap<>();

    private final ActiveModeWarden mActiveModeWarden;
    private final WifiGlobals mWifiGlobals;
    private final WifiLockManager mWifiLockManager;
    private final WifiNetworkSuggestionsManager mWifiNetworkSuggestionsManager;
    private final WifiConfigManager mWifiConfigManager;
    private final WifiNative mWifiNative;
    private final CoexManager mCoexManager;
    private final WifiCountryCode mWifiCountryCode;
    private final WifiLastResortWatchdog mWifiLastResortWatchdog;
    private final WifiServiceImpl mWifiService;
    private final WifiContext mContext;
    private final ConnectivityManager mConnectivityManager;
    private final WifiCarrierInfoManager mWifiCarrierInfoManager;
    private final WifiNetworkFactory mWifiNetworkFactory;
    private final SelfRecovery mSelfRecovery;
    private final WifiThreadRunner mWifiThreadRunner;
    private final WifiApConfigStore mWifiApConfigStore;
    private int mSapState = WifiManager.WIFI_STATE_UNKNOWN;
    private final ScanRequestProxy mScanRequestProxy;
    private final @NonNull WifiDialogManager mWifiDialogManager;
    private final HalDeviceManager mHalDeviceManager;
    private final InterfaceConflictManager mInterfaceConflictManager;
    private final SsidTranslator mSsidTranslator;
    private final WifiDiagnostics mWifiDiagnostics;
    private final DeviceConfigFacade mDeviceConfig;
    private final AfcManager mAfcManager;
    private static final int[] OP_MODE_LIST = {
            WifiAvailableChannel.OP_MODE_STA,
            WifiAvailableChannel.OP_MODE_SAP,
            WifiAvailableChannel.OP_MODE_WIFI_DIRECT_CLI,
            WifiAvailableChannel.OP_MODE_WIFI_DIRECT_GO,
            WifiAvailableChannel.OP_MODE_WIFI_AWARE,
            WifiAvailableChannel.OP_MODE_TDLS,
    };

    private class SoftApCallbackProxy extends ISoftApCallback.Stub {
        private final PrintWriter mPrintWriter;
        private final CountDownLatch mCountDownLatch;

        SoftApCallbackProxy(PrintWriter printWriter, CountDownLatch countDownLatch) {
            mPrintWriter = printWriter;
            mCountDownLatch = countDownLatch;
        }

        @Override
        public void onStateChanged(int state, int failureReason) {
            mPrintWriter.println("onStateChanged with state: " + state
                    + " failure reason: " + failureReason);
            mSapState = state;
            if (state == WifiManager.WIFI_AP_STATE_ENABLED) {
                mPrintWriter.println(" SAP is enabled successfully");
                // Skip countDown() and wait for onInfoChanged() which has
                // the confirmed softAp channel information
            } else if (state == WifiManager.WIFI_AP_STATE_DISABLED) {
                mPrintWriter.println(" SAP is disabled");
            } else if (state == WifiManager.WIFI_AP_STATE_FAILED) {
                mPrintWriter.println(" SAP failed to start");
                mCountDownLatch.countDown();
            }
        }

        @Override
        public void onConnectedClientsOrInfoChanged(Map<String, SoftApInfo> infos,
                Map<String, List<WifiClient>> clients, boolean isBridged,
                boolean isRegistration) {
            mPrintWriter.println("onConnectedClientsOrInfoChanged, infos: " + infos
                    + ", clients: " + clients + ", isBridged: " + isBridged);
            if (mSapState == WifiManager.WIFI_AP_STATE_ENABLED && infos.size() != 0) {
                mCountDownLatch.countDown();
            }
        }

        @Override
        public void onCapabilityChanged(SoftApCapability capability) {
            mPrintWriter.println("onCapabilityChanged " + capability);
        }

        @Override
        public void onBlockedClientConnecting(WifiClient client, int reason) {
        }
    }

    /**
     * Used for shell command testing of DPP feature.
     */
    public static class DppCallbackProxy extends IDppCallback.Stub {
        private final PrintWriter mPrintWriter;
        private final CountDownLatch mCountDownLatch;
        private static final int STATUS_SUCCESS = 0;
        private static final int STATUS_PROGRESS = 1;
        private static final int STATUS_FAILURE = 2;

        DppCallbackProxy(PrintWriter printWriter, CountDownLatch countDownLatch) {
            mPrintWriter = printWriter;
            mCountDownLatch = countDownLatch;
        }

        @Override
        public void onSuccessConfigReceived(int networkId) {
            mPrintWriter.println("onSuccessConfigReceived. netId=" + networkId);
            mCountDownLatch.countDown();
        }

        @Override
        public void onSuccess(int status) {
            mPrintWriter.println("onSuccess status=" + statusToString(STATUS_SUCCESS, status));
            mCountDownLatch.countDown();
        }

        @Override
        public void onFailure(int status, String ssid, String channelList, int[] bandArray) {
            mPrintWriter.println("onFailure. status=" + statusToString(STATUS_FAILURE, status)
                    + "ssid=" + ssid + "channelList=" + channelList);
            mCountDownLatch.countDown();
        }

        @Override
        public void onProgress(int status) {
            mPrintWriter.println("onProgress status=" + statusToString(STATUS_PROGRESS, status));
        }

        @Override
        public void onBootstrapUriGenerated(String uri) {
            mPrintWriter.println("onBootstrapUriGenerated URI = " + uri);
        }

        private String statusToString(int type, int status) {
            switch (type) {
                case STATUS_SUCCESS: {
                    switch (status) {
                        case 0:
                            return "CONFIGURATION_SENT";
                        case 1:
                            return "CONFIGURATION_APPLIED";
                        default:
                            return "Unknown success code";
                    }
                }
                case STATUS_PROGRESS: {
                    switch (status) {
                        case 0:
                            return "AUTHENTICATION_SUCCESS";
                        case 1:
                            return "RESPONSE_PENDING";
                        case 2:
                            return "CONFIGURATION_SENT_WAITING_RESPONSE";
                        case 3:
                            return "CONFIGURATION_ACCEPTED";
                        default:
                            return "Unknown progress code";
                    }
                }
                case STATUS_FAILURE: {
                    switch (status) {
                        case -1:
                            return "INVALID_URI";
                        case -2:
                            return "AUTHENTICATION";
                        case -3:
                            return "NOT_COMPATIBLE";
                        case -4:
                            return "CONFIGURATION";
                        case -5:
                            return "BUSY";
                        case -6:
                            return "TIMEOUT";
                        case -7:
                            return "GENERIC";
                        case -8:
                            return "NOT_SUPPORTED";
                        case -9:
                            return "INVALID_NETWORK";
                        case -10:
                            return "CANNOT_FIND_NETWORK";
                        case -11:
                            return "ENROLLEE_AUTHENTICATION";
                        case -12:
                            return "ENROLLEE_REJECTED_CONFIGURATION";
                        case -13:
                            return "URI_GENERATION";
                        case -14:
                            return "ENROLLEE_FAILED_TO_SCAN_NETWORK_CHANNEL";
                        default:
                            return "Unknown failure code";
                    }
                }
                default :
                    return "Unknown status type";
            }
        }
    }

    /**
     * Used for shell command testing of scorer.
     */
    public static class WifiScorer extends IWifiConnectedNetworkScorer.Stub {
        private final WifiServiceImpl mWifiService;
        private final CountDownLatch mCountDownLatch;
        private Integer mSessionId;
        private IScoreUpdateObserver mScoreUpdateObserver;

        public WifiScorer(WifiServiceImpl wifiService, CountDownLatch countDownLatch) {
            mWifiService = wifiService;
            mCountDownLatch  = countDownLatch;
        }

        @Override
        public void onStart(WifiConnectedSessionInfo sessionInfo) {
            mSessionId = sessionInfo.getSessionId();
            mCountDownLatch.countDown();
        }
        @Override
        public void onStop(int sessionId) {
            // clear the external scorer on disconnect.
            mWifiService.clearWifiConnectedNetworkScorer();
        }
        @Override
        public void onSetScoreUpdateObserver(IScoreUpdateObserver observerImpl) {
            mScoreUpdateObserver = observerImpl;
            mCountDownLatch.countDown();
        }
        @Override
        public void onNetworkSwitchAccepted(
                int sessionId, int targetNetworkId, String targetBssid) {
            Log.i(TAG, "onNetworkSwitchAccepted:"
                    + " sessionId=" + sessionId
                    + " targetNetworkId=" + targetNetworkId
                    + " targetBssid=" + targetBssid);
        }

        @Override
        public void onNetworkSwitchRejected(
                int sessionId, int targetNetworkId, String targetBssid) {
            Log.i(TAG, "onNetworkSwitchRejected:"
                    + " sessionId=" + sessionId
                    + " targetNetworkId=" + targetNetworkId
                    + " targetBssid=" + targetBssid);
        }

        public Integer getSessionId() {
            return mSessionId;
        }

        public IScoreUpdateObserver getScoreUpdateObserver() {
            return mScoreUpdateObserver;
        }
    }

    WifiShellCommand(WifiInjector wifiInjector, WifiServiceImpl wifiService, WifiContext context,
            WifiGlobals wifiGlobals, WifiThreadRunner wifiThreadRunner) {
        mWifiGlobals = wifiGlobals;
        mWifiThreadRunner = wifiThreadRunner;
        mActiveModeWarden = wifiInjector.getActiveModeWarden();
        mWifiLockManager = wifiInjector.getWifiLockManager();
        mWifiNetworkSuggestionsManager = wifiInjector.getWifiNetworkSuggestionsManager();
        mWifiConfigManager = wifiInjector.getWifiConfigManager();
        mWifiNative = wifiInjector.getWifiNative();
        mCoexManager = wifiInjector.getCoexManager();
        mWifiCountryCode = wifiInjector.getWifiCountryCode();
        mWifiLastResortWatchdog = wifiInjector.getWifiLastResortWatchdog();
        mWifiService = wifiService;
        mContext = context;
        mConnectivityManager = context.getSystemService(ConnectivityManager.class);
        mWifiCarrierInfoManager = wifiInjector.getWifiCarrierInfoManager();
        mWifiNetworkFactory = wifiInjector.getWifiNetworkFactory();
        mSelfRecovery = wifiInjector.getSelfRecovery();
        mWifiApConfigStore = wifiInjector.getWifiApConfigStore();
        mScanRequestProxy = wifiInjector.getScanRequestProxy();
        mWifiDialogManager = wifiInjector.getWifiDialogManager();
        mHalDeviceManager = wifiInjector.getHalDeviceManager();
        mInterfaceConflictManager = wifiInjector.getInterfaceConflictManager();
        mSsidTranslator = wifiInjector.getSsidTranslator();
        mWifiDiagnostics = wifiInjector.getWifiDiagnostics();
        mDeviceConfig = wifiInjector.getDeviceConfigFacade();
        mAfcManager = wifiInjector.getAfcManager();
    }

    private String getOpModeName(@WifiAvailableChannel.OpMode int mode) {
        switch (mode) {
            case WifiAvailableChannel.OP_MODE_STA:
                return "STA";
            case WifiAvailableChannel.OP_MODE_SAP:
                return "SAP";
            case WifiAvailableChannel.OP_MODE_WIFI_DIRECT_CLI:
                return "WiFi-Direct GC";
            case WifiAvailableChannel.OP_MODE_WIFI_DIRECT_GO:
                return "WiFi-Direct GO";
            case WifiAvailableChannel.OP_MODE_WIFI_AWARE:
                return "WiFi-Aware";
            case WifiAvailableChannel.OP_MODE_TDLS:
                return "TDLS";
            default:
                return "";
        }
    }

    @Override
    public int onCommand(String cmd) {
        // Treat no command as help command.
        if (TextUtils.isEmpty(cmd)) {
            cmd = "help";
        }
        // Explicit exclusion from root permission
        if (ArrayUtils.indexOf(NON_PRIVILEGED_COMMANDS, cmd) == -1) {
            final int uid = Binder.getCallingUid();
            if (uid != Process.ROOT_UID) {
                throw new SecurityException(
                        "Uid " + uid + " does not have access to " + cmd + " wifi command "
                                + "(or such command doesn't exist)");
            }
        }
        final PrintWriter pw = getOutPrintWriter();
        try {
            switch (cmd) {
                case "set-ipreach-disconnect": {
                    boolean enabled = getNextArgRequiredTrueOrFalse("enabled", "disabled");
                    mWifiGlobals.setIpReachabilityDisconnectEnabled(enabled);
                    return 0;
                }
                case "get-ipreach-disconnect":
                    pw.println("IPREACH_DISCONNECT state is "
                            + mWifiGlobals.getIpReachabilityDisconnectEnabled());
                    return 0;
                case "set-poll-rssi-interval-msecs":
                    int newPollIntervalMsecs;
                    try {
                        newPollIntervalMsecs = Integer.parseInt(getNextArgRequired());
                    } catch (NumberFormatException e) {
                        pw.println(
                                "Invalid argument to 'set-poll-rssi-interval-msecs' "
                                        + "- must be a positive integer");
                        return -1;
                    }

                    if (newPollIntervalMsecs < 1) {
                        pw.println(
                                "Invalid argument to 'set-poll-rssi-interval-msecs' "
                                        + "- must be a positive integer");
                        return -1;
                    }

                    mWifiGlobals.setPollRssiIntervalMillis(newPollIntervalMsecs);
                    return 0;
                case "get-poll-rssi-interval-msecs":
                    pw.println("WifiGlobals.getPollRssiIntervalMillis() = "
                            + mWifiGlobals.getPollRssiIntervalMillis());
                    return 0;
                case "force-hi-perf-mode": {
                    boolean enabled = getNextArgRequiredTrueOrFalse("enabled", "disabled");
                    if (!mWifiLockManager.forceHiPerfMode(enabled)) {
                        pw.println("Command execution failed");
                    }
                    return 0;
                }
                case "force-low-latency-mode": {
                    boolean enabled = getNextArgRequiredTrueOrFalse("enabled", "disabled");
                    if (!mWifiLockManager.forceLowLatencyMode(enabled)) {
                        pw.println("Command execution failed");
                    }
                    return 0;
                }
                case "network-suggestions-set-user-approved": {
                    String packageName = getNextArgRequired();
                    boolean approved = getNextArgRequiredTrueOrFalse("yes", "no");
                    mWifiNetworkSuggestionsManager.setHasUserApprovedForApp(approved,
                            Binder.getCallingUid(), packageName);
                    return 0;
                }
                case "network-suggestions-has-user-approved": {
                    String packageName = getNextArgRequired();
                    boolean hasUserApproved =
                            mWifiNetworkSuggestionsManager.hasUserApprovedForApp(packageName);
                    pw.println(hasUserApproved ? "yes" : "no");
                    return 0;
                }
                case "imsi-protection-exemption-set-user-approved-for-carrier": {
                    String arg1 = getNextArgRequired();
                    int carrierId = -1;
                    try {
                        carrierId = Integer.parseInt(arg1);
                    } catch (NumberFormatException e) {
                        pw.println("Invalid argument to "
                                + "'imsi-protection-exemption-set-user-approved-for-carrier' "
                                + "- carrierId must be an Integer");
                        return -1;
                    }
                    boolean approved = getNextArgRequiredTrueOrFalse("yes", "no");
                    mWifiCarrierInfoManager
                            .setHasUserApprovedImsiPrivacyExemptionForCarrier(approved, carrierId);
                    return 0;
                }
                case "imsi-protection-exemption-has-user-approved-for-carrier": {
                    String arg1 = getNextArgRequired();
                    int carrierId = -1;
                    try {
                        carrierId = Integer.parseInt(arg1);
                    } catch (NumberFormatException e) {
                        pw.println("Invalid argument to "
                                + "'imsi-protection-exemption-has-user-approved-for-carrier' "
                                + "- 'carrierId' must be an Integer");
                        return -1;
                    }
                    boolean hasUserApproved = mWifiCarrierInfoManager
                            .hasUserApprovedImsiPrivacyExemptionForCarrier(carrierId);
                    pw.println(hasUserApproved ? "yes" : "no");
                    return 0;
                }
                case "imsi-protection-exemption-clear-user-approved-for-carrier": {
                    String arg1 = getNextArgRequired();
                    int carrierId = -1;
                    try {
                        carrierId = Integer.parseInt(arg1);
                    } catch (NumberFormatException e) {
                        pw.println("Invalid argument to "
                                + "'imsi-protection-exemption-clear-user-approved-for-carrier' "
                                + "- 'carrierId' must be an Integer");
                        return -1;
                    }
                    mWifiCarrierInfoManager.clearImsiPrivacyExemptionForCarrier(carrierId);
                    return 0;
                }
                case "network-requests-remove-user-approved-access-points": {
                    String packageName = getNextArgRequired();
                    mWifiNetworkFactory.removeApp(packageName);
                    return 0;
                }
                case "clear-user-disabled-networks": {
                    mWifiConfigManager.clearUserTemporarilyDisabledList();
                    return 0;
                }
                case "send-link-probe": {
                    return sendLinkProbe(pw);
                }
                case "get-last-caller-info": {
                    int apiType = Integer.parseInt(getNextArgRequired());
                    mWifiService.getLastCallerInfoForApi(apiType,
                            new ILastCallerListener.Stub() {
                                @Override
                                public void onResult(String packageName, boolean enabled) {
                                    Log.i(TAG, "getLastCallerInfoForApi " + apiType
                                            + ": packageName=" + packageName
                                            + ", enabled=" + enabled);
                                }
                            });
                    return 0;
                }
                case "force-softap-band": {
                    boolean forceBandEnabled = getNextArgRequiredTrueOrFalse("enabled", "disabled");
                    if (forceBandEnabled) {
                        String forcedBand = getNextArgRequired();
                        if (forcedBand.equals("2")) {
                            mWifiApConfigStore.enableForceSoftApBandOrChannel(
                                    SoftApConfiguration.BAND_2GHZ, 0,
                                    SoftApInfo.CHANNEL_WIDTH_AUTO);
                        } else if (forcedBand.equals("5")) {
                            mWifiApConfigStore.enableForceSoftApBandOrChannel(
                                    SoftApConfiguration.BAND_5GHZ, 0,
                                    SoftApInfo.CHANNEL_WIDTH_AUTO);
                        } else if (forcedBand.equals("6")) {
                            mWifiApConfigStore.enableForceSoftApBandOrChannel(
                                    SoftApConfiguration.BAND_6GHZ, 0,
                                    SoftApInfo.CHANNEL_WIDTH_AUTO);
                        } else {
                            pw.println("Invalid argument to 'force-softap-band enabled' "
                                    + "- must be a valid band integer (2|5|6)");
                            return -1;
                        }
                        return 0;
                    } else {
                        mWifiApConfigStore.disableForceSoftApBandOrChannel();
                        return 0;
                    }

                }
                case "force-softap-channel": {
                    boolean enabled = getNextArgRequiredTrueOrFalse("enabled", "disabled");
                    if (enabled) {
                        int apChannelMHz;
                        int apMaxBandWidthMHz = 0;
                        try {
                            apChannelMHz = Integer.parseInt(getNextArgRequired());
                            String option = getNextOption();
                            if (option != null && option.equals("-w")) {
                                if (!SdkLevel.isAtLeastT()) {
                                    pw.println("Maximum channel bandwidth can be set only on"
                                            + " SdkLevel T or later.");
                                    return -1;
                                }
                                String bandwidthStr = getNextArgRequired();
                                try {
                                    apMaxBandWidthMHz = Integer.parseInt(bandwidthStr);
                                } catch (NumberFormatException e) {
                                    pw.println("Invalid maximum channel bandwidth arg: "
                                            + bandwidthStr);
                                    return -1;
                                }
                            }
                        } catch (NumberFormatException e) {
                            pw.println("Invalid argument to 'force-softap-channel enabled' "
                                    + "- must be a positive integer");
                            return -1;
                        }
                        int apChannel = ScanResult.convertFrequencyMhzToChannelIfSupported(
                                apChannelMHz);
                        int band = ApConfigUtil.convertFrequencyToBand(apChannelMHz);
                        int apMaxBandWidth;
                        switch (apMaxBandWidthMHz) {
                            case 0:
                                apMaxBandWidth = SoftApInfo.CHANNEL_WIDTH_AUTO;
                                break;
                            case 20:
                                apMaxBandWidth = SoftApInfo.CHANNEL_WIDTH_20MHZ;
                                break;
                            case 40:
                                apMaxBandWidth = SoftApInfo.CHANNEL_WIDTH_40MHZ;
                                break;
                            case 80:
                                apMaxBandWidth = SoftApInfo.CHANNEL_WIDTH_80MHZ;
                                break;
                            case 160:
                                apMaxBandWidth = SoftApInfo.CHANNEL_WIDTH_160MHZ;
                                break;
                            case 320:
                                apMaxBandWidth = SoftApInfo.CHANNEL_WIDTH_320MHZ;
                                break;
                            default:
                                pw.println("Invalid max channel bandwidth " + apMaxBandWidthMHz);
                                return -1;
                        }
                        pw.println("channel: " + apChannel + " band: " + band
                                + " maximum channel bandwidth: " + apMaxBandWidthMHz);
                        if (apChannel == -1 || band == -1) {
                            pw.println("Invalid argument to 'force-softap-channel enabled' "
                                    + "- must be a valid WLAN channel");
                            return -1;
                        }
                        boolean isTemporarilyEnablingWifiNeeded = mWifiService.getWifiEnabledState()
                                != WIFI_STATE_ENABLED;
                        if (isTemporarilyEnablingWifiNeeded) {
                            waitForWifiEnabled(true);
                        }
                        // Following calls will fail if wifi is not enabled
                        boolean isValidChannel = isApChannelMHzValid(pw, apChannelMHz);
                        if (isTemporarilyEnablingWifiNeeded) {
                            waitForWifiEnabled(false);
                        }
                        if (!isValidChannel
                                || (band == SoftApConfiguration.BAND_5GHZ
                                && !mWifiService.is5GHzBandSupported())
                                || (band == SoftApConfiguration.BAND_6GHZ
                                && !mWifiService.is6GHzBandSupported())
                                || (band == SoftApConfiguration.BAND_60GHZ
                                && !mWifiService.is60GHzBandSupported())) {
                            pw.println("Invalid argument to 'force-softap-channel enabled' "
                                    + "- must be a valid WLAN channel"
                                    + " in a band supported by the device");
                            return -1;
                        }
                        mWifiApConfigStore.enableForceSoftApBandOrChannel(band, apChannel,
                                apMaxBandWidth);
                        return 0;
                    } else {
                        mWifiApConfigStore.disableForceSoftApBandOrChannel();
                        return 0;
                    }
                }
                case "set-pno-request": {
                    if (!SdkLevel.isAtLeastT()) {
                        pw.println("This feature is only supported on SdkLevel T or later.");
                        return -1;
                    }
                    String ssid = getNextArgRequired();
                    int frequency = -1;
                    WifiSsid wifiSsid = WifiSsid.fromString("\"" + ssid + "\"");
                    String option = getNextOption();
                    if (option != null) {
                        if (option.equals("-f")) {
                            frequency = Integer.parseInt(getNextArgRequired());
                        } else {
                            pw.println("Invalid argument to 'set-pno-request' "
                                    + "- only allowed option is '-f'");
                            return -1;
                        }
                    }
                    int[] frequencies = frequency == -1 ? new int[0] : new int[] {frequency};
                    IPnoScanResultsCallback.Stub callback = new IPnoScanResultsCallback.Stub() {
                        @Override
                        public void onScanResultsAvailable(List<ScanResult> scanResults) {
                            Log.v(TAG, "PNO scan results available:");
                            for (ScanResult result : scanResults) {
                                Log.v(TAG, result.getWifiSsid().toString());
                            }
                        }
                        @Override
                        public void onRegisterSuccess() {
                            Log.v(TAG, "PNO scan request register success");
                        }

                        @Override
                        public void onRegisterFailed(int reason) {
                            Log.v(TAG, "PNO scan request register failed reason=" + reason);
                        }

                        @Override
                        public void onRemoved(int reason) {
                            Log.v(TAG, "PNO scan request callback removed reason=" + reason);
                        }
                    };
                    pw.println("requesting PNO scan for: " + wifiSsid);
                    mWifiService.setExternalPnoScanRequest(new Binder(), callback,
                            Arrays.asList(wifiSsid), frequencies, mContext.getOpPackageName(),
                            mContext.getAttributionTag());
                    return 0;
                }
                case "clear-pno-request": {
                    if (!SdkLevel.isAtLeastT()) {
                        pw.println("This feature is only supported on SdkLevel T or later.");
                        return -1;
                    }
                    mWifiService.clearExternalPnoScanRequest();
                    return 0;
                }
                case "start-lohs": {
                    CountDownLatch countDownLatch = new CountDownLatch(2);
                    SoftApConfiguration config = buildSoftApConfiguration(pw);
                    ILocalOnlyHotspotCallback.Stub lohsCallback =
                            new ILocalOnlyHotspotCallback.Stub() {
                        @Override
                        public void onHotspotStarted(SoftApConfiguration config) {
                            pw.println("Lohs onStarted, config = " + config);
                            countDownLatch.countDown();
                        }

                        @Override
                        public void onHotspotStopped() {
                            pw.println("Lohs onStopped");
                            countDownLatch.countDown();
                        }

                        @Override
                        public void onHotspotFailed(int reason) {
                            pw.println("Lohs onFailed: " + reason);
                            countDownLatch.countDown();
                        }
                    };
                    SoftApCallbackProxy softApCallback =
                            new SoftApCallbackProxy(pw, countDownLatch);
                    Bundle extras = new Bundle();
                    if (SdkLevel.isAtLeastS()) {
                        extras.putParcelable(WifiManager.EXTRA_PARAM_KEY_ATTRIBUTION_SOURCE,
                                mContext.getAttributionSource());
                    }
                    mWifiService.registerLocalOnlyHotspotSoftApCallback(softApCallback, extras);
                    if (REQUEST_REGISTERED != mWifiService.startLocalOnlyHotspot(
                              lohsCallback, SHELL_PACKAGE_NAME, null /* featureId */,
                              config, extras)) {
                        pw.println("Lohs failed to start. Please check config parameters");
                    }
                    // Wait for lohs to start and complete callback
                    countDownLatch.await(10000, TimeUnit.MILLISECONDS);
                    mWifiService.unregisterLocalOnlyHotspotSoftApCallback(softApCallback, extras);
                    return 0;
                }
                case "start-softap": {
                    CountDownLatch countDownLatch = new CountDownLatch(1);
                    SoftApConfiguration config = buildSoftApConfiguration(pw);
                    SoftApCallbackProxy softApCallback =
                            new SoftApCallbackProxy(pw, countDownLatch);
                    mWifiService.registerSoftApCallback(softApCallback);
                    if (!mWifiService.startTetheredHotspot(config, SHELL_PACKAGE_NAME)) {
                        pw.println("Soft AP failed to start. Please check config parameters");
                    }
                    // Wait for softap to start and complete callback
                    countDownLatch.await(10000, TimeUnit.MILLISECONDS);
                    mWifiService.unregisterSoftApCallback(softApCallback);
                    return 0;
                }
                case "stop-lohs": {
                    mWifiService.stopLocalOnlyHotspot();
                    pw.println("Lohs stopped successfully");
                    return 0;
                }
                case "stop-softap": {
                    if (mWifiService.stopSoftAp()) {
                        pw.println("Soft AP stopped successfully");
                    } else {
                        pw.println("Soft AP failed to stop");
                    }
                    return 0;
                }
                case "reload-resources": {
                    mContext.resetResourceCache();
                    return 0;
                }
                case "force-country-code": {
                    boolean enabled = getNextArgRequiredTrueOrFalse("enabled", "disabled");
                    if (enabled) {
                        String countryCode = getNextArgRequired();
                        if (!WifiCountryCode.isValid(countryCode)) {
                            pw.println("Invalid argument: Country code must be a 2-Character"
                                    + " alphanumeric code. But got countryCode " + countryCode
                                    + " instead");
                            return -1;
                        }
                        mWifiCountryCode.setOverrideCountryCode(countryCode);
                        return 0;
                    } else {
                        mWifiCountryCode.clearOverrideCountryCode();
                        return 0;
                    }
                }
                case "get-country-code": {
                    pw.println("Wifi Country Code = "
                            + mWifiCountryCode.getCountryCode());
                    return 0;
                }
                case "set-wifi-watchdog": {
                    boolean enabled = getNextArgRequiredTrueOrFalse("enabled", "disabled");
                    mWifiLastResortWatchdog.setWifiWatchdogFeature(enabled);
                    return 0;
                }
                case "get-wifi-watchdog": {
                    pw.println("wifi watchdog state is "
                            + mWifiLastResortWatchdog.getWifiWatchdogFeature());
                    return 0;
                }
                case "set-wifi-enabled": {
                    boolean enabled = getNextArgRequiredTrueOrFalse("enabled", "disabled");
                    mWifiService.setWifiEnabled(SHELL_PACKAGE_NAME, enabled);
                    return 0;
                }
                case "set-passpoint-enabled": {
                    boolean enabled = getNextArgRequiredTrueOrFalse("enabled", "disabled");
                    mWifiService.setWifiPasspointEnabled(enabled);
                    return 0;
                }
                case "set-multi-internet-mode": {
                    int mode = Integer.parseInt(getNextArgRequired());
                    mWifiService.setStaConcurrencyForMultiInternetMode(mode);
                    return 0;
                }
                case "set-scan-always-available": {
                    boolean enabled = getNextArgRequiredTrueOrFalse("enabled", "disabled");
                    mWifiService.setScanAlwaysAvailable(enabled, SHELL_PACKAGE_NAME);
                    return 0;
                }
                case "get-softap-supported-features":
                    // This command is used for vts to check softap supported features.
                    if (ApConfigUtil.isAcsSupported(mContext)) {
                        pw.println("wifi_softap_acs_supported");
                    }
                    if (ApConfigUtil.isWpa3SaeSupported(mContext)) {
                        pw.println("wifi_softap_wpa3_sae_supported");
                    }
                    if ((mWifiService.getSupportedFeatures()
                            & WifiManager.WIFI_FEATURE_BRIDGED_AP)
                            == WifiManager.WIFI_FEATURE_BRIDGED_AP) {
                        pw.println("wifi_softap_bridged_ap_supported");
                    }
                    if ((mWifiService.getSupportedFeatures()
                            & WifiManager.WIFI_FEATURE_STA_BRIDGED_AP)
                            == WifiManager.WIFI_FEATURE_STA_BRIDGED_AP) {
                        pw.println("wifi_softap_bridged_ap_with_sta_supported");
                    }
                    return 0;
                case "settings-reset":
                    mWifiNative.stopFakingScanDetails();
                    mWifiNative.resetFakeScanDetails();
                    mWifiService.factoryReset(SHELL_PACKAGE_NAME);
                    return 0;
                case "list-scan-results":
                    List<ScanResult> scanResults =
                            mWifiService.getScanResults(SHELL_PACKAGE_NAME, null);
                    if (scanResults.isEmpty()) {
                        pw.println("No scan results");
                    } else {
                        ScanResultUtil.dumpScanResults(pw, scanResults,
                                SystemClock.elapsedRealtime());
                    }
                    return 0;
                case "start-scan":
                    mWifiService.startScan(SHELL_PACKAGE_NAME, null);
                    return 0;
                case "list-networks":
                    ParceledListSlice<WifiConfiguration> networks =
                            mWifiService.getConfiguredNetworks(SHELL_PACKAGE_NAME, null, false);
                    if (networks == null || networks.getList().isEmpty()) {
                        pw.println("No networks");
                    } else {
                        pw.println("Network Id      SSID                         Security type");
                        for (WifiConfiguration network : networks.getList()) {
                            String securityType = network.getSecurityParamsList().stream()
                                    .map(p -> WifiConfiguration.getSecurityTypeName(
                                                    p.getSecurityType())
                                            + (p.isAddedByAutoUpgrade() ? "^" : ""))
                                    .collect(Collectors.joining("/"));
                            pw.println(String.format("%-12d %-32s %-4s",
                                    network.networkId, WifiInfo.sanitizeSsid(network.SSID),
                                    securityType));
                        }
                    }
                    return 0;
                case "connect-network": {
                    CountDownLatch countDownLatch = new CountDownLatch(1);
                    IActionListener.Stub actionListener = new IActionListener.Stub() {
                        @Override
                        public void onSuccess() throws RemoteException {
                            pw.println("Connection initiated ");
                            countDownLatch.countDown();
                        }

                        @Override
                        public void onFailure(int i) throws RemoteException {
                            pw.println("Connection failed");
                            countDownLatch.countDown();
                        }
                    };
                    WifiConfiguration config = buildWifiConfiguration(pw);
                    mWifiService.connect(config, -1, actionListener, SHELL_PACKAGE_NAME);
                    // wait for status.
                    countDownLatch.await(500, TimeUnit.MILLISECONDS);
                    setAutoJoin(pw, config.SSID, config.allowAutojoin);
                    return 0;
                }
                case "add-network": {
                    CountDownLatch countDownLatch = new CountDownLatch(1);
                    IActionListener.Stub actionListener = new IActionListener.Stub() {
                        @Override
                        public void onSuccess() throws RemoteException {
                            pw.println("Save successful");
                            countDownLatch.countDown();
                        }

                        @Override
                        public void onFailure(int i) throws RemoteException {
                            pw.println("Save failed");
                            countDownLatch.countDown();
                        }
                    };
                    WifiConfiguration config = buildWifiConfiguration(pw);
                    mWifiService.save(config, actionListener, SHELL_PACKAGE_NAME);
                    // wait for status.
                    countDownLatch.await(500, TimeUnit.MILLISECONDS);
                    setAutoJoin(pw, config.SSID, config.allowAutojoin);
                    return 0;
                }
                case "forget-network": {
                    String networkId = getNextArgRequired();
                    CountDownLatch countDownLatch = new CountDownLatch(1);
                    IActionListener.Stub actionListener = new IActionListener.Stub() {
                        @Override
                        public void onSuccess() throws RemoteException {
                            pw.println("Forget successful");
                            countDownLatch.countDown();
                        }

                        @Override
                        public void onFailure(int i) throws RemoteException {
                            pw.println("Forget failed");
                            countDownLatch.countDown();
                        }
                    };
                    mWifiService.forget(Integer.parseInt(networkId), actionListener);
                    // wait for status.
                    countDownLatch.await(500, TimeUnit.MILLISECONDS);
                    return 0;
                }
                case "pmksa-flush": {
                    String networkId = getNextArgRequired();
                    int netId = Integer.parseInt(networkId);
                    WifiConfiguration config = mWifiConfigManager.getConfiguredNetwork(netId);
                    if (config == null) {
                        pw.println("No Wifi config corresponding to networkId: " + netId);
                        return -1;
                    }
                    mWifiNative.removeNetworkCachedData(netId);
                    return 0;
                }
                case "status":
                    printStatus(pw);
                    return 0;
                case "set-verbose-logging": {
                    boolean enabled = getNextArgRequiredTrueOrFalse("enabled", "disabled");
                    String levelOption = getNextOption();
                    int level = enabled ? 1 : 0;
                    if (enabled && levelOption != null && levelOption.equals("-l")) {
                        String levelStr = getNextArgRequired();
                        try {
                            level = Integer.parseInt(levelStr);
                            if (level < VERBOSE_LOGGING_LEVEL_DISABLED
                                    || level > VERBOSE_LOGGING_LEVEL_WIFI_AWARE_ENABLED_ONLY) {
                                pw.println("Not a valid log level: " + level);
                                return -1;
                            }
                        } catch (NumberFormatException e) {
                            pw.println("Invalid verbose-logging level : " + levelStr);
                            return -1;
                        }
                    }
                    mWifiService.enableVerboseLogging(level);
                    return 0;
                }
                case "is-verbose-logging": {
                    int enabled = mWifiService.getVerboseLoggingLevel();
                    pw.println(enabled > 0 ? "enabled" : "disabled");
                    return 0;
                }
                case "start-restricting-auto-join-to-subscription-id": {
                    if (!SdkLevel.isAtLeastS()) {
                        pw.println("This feature is only supported on SdkLevel S or later.");
                        return -1;
                    }
                    int subId = Integer.parseInt(getNextArgRequired());
                    mWifiService.startRestrictingAutoJoinToSubscriptionId(subId);
                    return 0;
                }
                case "stop-restricting-auto-join-to-subscription-id": {
                    if (!SdkLevel.isAtLeastS()) {
                        pw.println("This feature is only supported on SdkLevel S or later.");
                        return -1;
                    }
                    mWifiService.stopRestrictingAutoJoinToSubscriptionId();
                    return 0;
                }
                case "add-suggestion": {
                    WifiNetworkSuggestion suggestion = buildSuggestion(pw);
                    if (suggestion  == null) {
                        pw.println("Invalid network suggestion parameter");
                        return -1;
                    }
                    int errorCode = mWifiService.addNetworkSuggestions(
                            Arrays.asList(suggestion), SHELL_PACKAGE_NAME, null);
                    if (errorCode != WifiManager.STATUS_NETWORK_SUGGESTIONS_SUCCESS) {
                        pw.println("Add network suggestion failed with error code: " + errorCode);
                        return -1;
                    }
                    // untrusted/oem-paid networks need a corresponding NetworkRequest.
                    if (suggestion.isUntrusted()
                            || (SdkLevel.isAtLeastS()
                            && (suggestion.isOemPaid() || suggestion.isOemPrivate()))) {
                        NetworkRequest.Builder networkRequestBuilder =
                                new NetworkRequest.Builder()
                                        .addTransportType(TRANSPORT_WIFI);
                        if (suggestion.isUntrusted()) {
                            networkRequestBuilder.removeCapability(NET_CAPABILITY_TRUSTED);
                        }
                        if (SdkLevel.isAtLeastS()) {
                            if (suggestion.isOemPaid()) {
                                networkRequestBuilder.addCapability(NET_CAPABILITY_OEM_PAID);
                            }
                            if (suggestion.isOemPrivate()) {
                                networkRequestBuilder.addCapability(NET_CAPABILITY_OEM_PRIVATE);
                            }
                        }
                        NetworkRequest networkRequest = networkRequestBuilder.build();
                        ConnectivityManager.NetworkCallback networkCallback =
                                new ConnectivityManager.NetworkCallback();
                        pw.println("Adding request: " + networkRequest);
                        mConnectivityManager.requestNetwork(networkRequest, networkCallback);
                        sActiveRequests.put(
                                suggestion.getSsid(), Pair.create(networkRequest, networkCallback));
                    }
                    return 0;
                }
                case "remove-suggestion": {
                    String ssid = getNextArgRequired();
                    String action = getNextArg();
                    int actionCode = ACTION_REMOVE_SUGGESTION_DISCONNECT;
                    if (action != null && action.equals("lingering")) {
                        actionCode = ACTION_REMOVE_SUGGESTION_LINGER;
                    }
                    List<WifiNetworkSuggestion> suggestions =
                            mWifiService.getNetworkSuggestions(SHELL_PACKAGE_NAME);
                    WifiNetworkSuggestion suggestion = suggestions.stream()
                            .filter(s -> s.getSsid().equals(ssid))
                            .findAny()
                            .orElse(null);
                    if (suggestion == null) {
                        pw.println("No matching suggestion to remove");
                        return -1;
                    }
                    mWifiService.removeNetworkSuggestions(
                            Arrays.asList(suggestion), SHELL_PACKAGE_NAME, actionCode);
                    // untrusted/oem-paid networks need a corresponding NetworkRequest.
                    if (suggestion.isUntrusted()
                            || (SdkLevel.isAtLeastS()
                            && (suggestion.isOemPaid() || suggestion.isOemPrivate()))) {
                        Pair<NetworkRequest, ConnectivityManager.NetworkCallback> nrAndNc =
                                sActiveRequests.remove(suggestion.getSsid());
                        if (nrAndNc == null) {
                            pw.println("No matching request to remove");
                            return -1;
                        }
                        pw.println("Removing request: " + nrAndNc.first);
                        mConnectivityManager.unregisterNetworkCallback(nrAndNc.second);
                    }
                    return 0;
                }
                case "remove-all-suggestions":
                    mWifiService.removeNetworkSuggestions(
                            Collections.emptyList(), SHELL_PACKAGE_NAME,
                            WifiManager.ACTION_REMOVE_SUGGESTION_DISCONNECT);
                    return 0;
                case "list-suggestions": {
                    List<WifiNetworkSuggestion> suggestions =
                            mWifiService.getNetworkSuggestions(SHELL_PACKAGE_NAME);
                    printWifiNetworkSuggestions(pw, suggestions);
                    return 0;
                }
                case "list-all-suggestions": {
                    Set<WifiNetworkSuggestion> suggestions =
                            mWifiNetworkSuggestionsManager.getAllNetworkSuggestions();
                    printWifiNetworkSuggestions(pw, suggestions);
                    return 0;
                }
                case "list-suggestions-from-app": {
                    String packageName = getNextArgRequired();
                    List<WifiNetworkSuggestion> suggestions =
                            mWifiService.getNetworkSuggestions(packageName);
                    printWifiNetworkSuggestions(pw, suggestions);
                    return 0;
                }
                case "allow-root-to-get-local-only-cmm": {
                    boolean enabled = getNextArgRequiredTrueOrFalse("enabled", "disabled");
                    mActiveModeWarden.allowRootToGetLocalOnlyCmm(enabled);
                    return 0;
                }
                case "add-request": {
                    Pair<String, NetworkRequest> result = buildNetworkRequest(pw);
                    String ssid = result.first;
                    NetworkRequest networkRequest = result.second;
                    ConnectivityManager.NetworkCallback networkCallback =
                            new ConnectivityManager.NetworkCallback();
                    pw.println("Adding request: " + networkRequest);
                    mConnectivityManager.requestNetwork(networkRequest, networkCallback);
                    sActiveRequests.put(ssid, Pair.create(networkRequest, networkCallback));
                    return 0;
                }
                case "remove-request": {
                    String ssid = getNextArgRequired();
                    Pair<NetworkRequest, ConnectivityManager.NetworkCallback> nrAndNc =
                            sActiveRequests.remove(ssid);
                    if (nrAndNc == null) {
                        pw.println("No matching request to remove");
                        return -1;
                    }
                    pw.println("Removing request: " + nrAndNc.first);
                    mConnectivityManager.unregisterNetworkCallback(nrAndNc.second);
                    return 0;
                }
                case "remove-all-requests":
                    if (sActiveRequests.isEmpty()) {
                        pw.println("No active requests");
                        return -1;
                    }
                    for (Pair<NetworkRequest, ConnectivityManager.NetworkCallback> nrAndNc
                            : sActiveRequests.values()) {
                        pw.println("Removing request: " + nrAndNc.first);
                        mConnectivityManager.unregisterNetworkCallback(nrAndNc.second);
                    }
                    sActiveRequests.clear();
                    return 0;
                case "list-requests":
                    if (sActiveRequests.isEmpty()) {
                        pw.println("No active requests");
                    } else {
                        pw.println("SSID                         NetworkRequest");
                        for (Map.Entry<String,
                                Pair<NetworkRequest, ConnectivityManager.NetworkCallback>> entry :
                                sActiveRequests.entrySet()) {
                            pw.println(String.format("%-32s %-4s",
                                    entry.getKey(), entry.getValue().first));
                        }
                    }
                    return 0;
                case "network-requests-set-user-approved": {
                    String packageName = getNextArgRequired();
                    boolean approved = getNextArgRequiredTrueOrFalse("yes", "no");
                    mWifiNetworkFactory.setUserApprovedApp(packageName, approved);
                    return 0;
                }
                case "network-requests-has-user-approved": {
                    String packageName = getNextArgRequired();
                    boolean hasUserApproved = mWifiNetworkFactory.hasUserApprovedApp(packageName);
                    pw.println(hasUserApproved ? "yes" : "no");
                    return 0;
                }
                case "set-coex-cell-channels": {
                    if (!SdkLevel.isAtLeastS()) {
                        return handleDefaultCommands(cmd);
                    }
                    mCoexManager.setMockCellChannels(buildCoexCellChannels());
                    return 0;
                }
                case "reset-coex-cell-channels": {
                    if (!SdkLevel.isAtLeastS()) {
                        return handleDefaultCommands(cmd);
                    }
                    mCoexManager.resetMockCellChannels();
                    return 0;
                }
                case "get-coex-cell-channels": {
                    if (!SdkLevel.isAtLeastS()) {
                        return handleDefaultCommands(cmd);
                    }
                    pw.println("Cell channels: " + mCoexManager.getCellChannels());
                    return 0;
                }
                case "set-connected-score": {
                    int score = Integer.parseInt(getNextArgRequired());
                    CountDownLatch countDownLatch = new CountDownLatch(2);
                    mWifiService.clearWifiConnectedNetworkScorer(); // clear any previous scorer
                    WifiScorer connectedScorer = new WifiScorer(mWifiService, countDownLatch);
                    if (mWifiService.setWifiConnectedNetworkScorer(new Binder(), connectedScorer)) {
                        // wait for retrieving the session id & score observer.
                        countDownLatch.await(1000, TimeUnit.MILLISECONDS);
                    }
                    if (connectedScorer.getSessionId() == null
                            || connectedScorer.getScoreUpdateObserver() == null) {
                        pw.println("Did not receive session id and/or the score update observer. "
                                + "Is the device connected to a wifi network?");
                        mWifiService.clearWifiConnectedNetworkScorer();
                        return -1;
                    }
                    pw.println("Updating score: " + score + " for session id: "
                            + connectedScorer.getSessionId());
                    try {
                        connectedScorer.getScoreUpdateObserver().notifyScoreUpdate(
                                connectedScorer.getSessionId(), score);
                    } catch (RemoteException e) {
                        pw.println("Failed to send the score update");
                        mWifiService.clearWifiConnectedNetworkScorer();
                        return -1;
                    }
                    return 0;
                }
                case "reset-connected-score": {
                    mWifiService.clearWifiConnectedNetworkScorer(); // clear any previous scorer
                    return 0;
                }
                case "network-suggestions-set-as-carrier-provider": {
                    String packageName = getNextArgRequired();
                    boolean enabled = getNextArgRequiredTrueOrFalse("yes", "no");
                    mWifiNetworkSuggestionsManager
                            .setAppWorkingAsCrossCarrierProvider(packageName, enabled);
                    return 0;
                }
                case "is-network-suggestions-set-as-carrier-provider": {
                    String packageName = getNextArgRequired();
                    pw.println(mWifiNetworkSuggestionsManager
                            .isAppWorkingAsCrossCarrierProvider(packageName) ? "yes" : "no");
                    return 0;
                }
                case "remove-shell-app-from-suggestion_database <packageName>": {
                    String packageName = getNextArgRequired();
                    mWifiNetworkSuggestionsManager.removeApp(packageName);
                    return 0;
                }
                case "set-emergency-callback-mode": {
                    boolean enabled = getNextArgRequiredTrueOrFalse("enabled", "disabled");
                    mActiveModeWarden.emergencyCallbackModeChanged(enabled);
                    return 0;
                }
                case "set-emergency-call-state": {
                    boolean enabled = getNextArgRequiredTrueOrFalse("enabled", "disabled");
                    mActiveModeWarden.emergencyCallStateChanged(enabled);
                    return 0;
                }
                case "set-emergency-scan-request": {
                    boolean enabled = getNextArgRequiredTrueOrFalse("enabled", "disabled");
                    mWifiService.setEmergencyScanRequestInProgress(enabled);
                    return 0;
                }
                case "trigger-recovery": {
                    mSelfRecovery.trigger(REASON_API_CALL);
                    return 0;
                }
                case "add-fake-scan": {
                    String option = getNextOption();
                    boolean isHex = (option != null && option.equals("-x"));
                    WifiSsid wifiSsid = WifiSsid.fromBytes(isHex
                            ? HexEncoding.decode(getNextArgRequired())
                            : getNextArgRequired().getBytes(StandardCharsets.UTF_8));
                    String bssid = getNextArgRequired();
                    String capabilities = getNextArgRequired();
                    int frequency;
                    int dbm;
                    String freqStr = getNextArgRequired();
                    try {
                        frequency = Integer.parseInt(freqStr);
                    } catch (NumberFormatException e) {
                        pw.println(
                                "Invalid frequency argument to 'add-fake-scan' "
                                        + "- must be an integer: " + freqStr);
                        return -1;
                    }
                    if (frequency <= 0) {
                        pw.println("Invalid frequency argument to 'add-fake-scan' - must be a "
                                + "positive integer: " + freqStr);
                    }
                    String dbmString = getNextArgRequired();
                    try {
                        dbm = Integer.parseInt(dbmString);
                    } catch (NumberFormatException e) {
                        pw.println(
                                "Invalid dbm argument to 'add-fake-scan' "
                                        + "- must be an integer: " + dbmString);
                        return -1;
                    }
                    ScanResult.InformationElement ieSSid = new ScanResult.InformationElement(
                            ScanResult.InformationElement.EID_SSID,
                            0,
                            wifiSsid.getBytes());
                    ScanResult.InformationElement[] ies =
                            new ScanResult.InformationElement[]{ieSSid};
                    ScanDetail sd = new ScanDetail(new NetworkDetail(bssid, ies, null, frequency),
                            wifiSsid, bssid, capabilities, dbm,
                            frequency, SystemClock.elapsedRealtime() * 1000, ies, null, null);
                    mWifiNative.addFakeScanDetail(sd);
                    return 0;
                }
                case "reset-fake-scans":
                    mWifiNative.resetFakeScanDetails();
                    return 0;
                case "start-faking-scans":
                    mWifiNative.startFakingScanDetails();
                    mWifiService.startScan(SHELL_PACKAGE_NAME, null); // to trigger update
                    return 0;
                case "stop-faking-scans":
                    mWifiNative.stopFakingScanDetails();
                    return 0;
                case "enable-scanning": {
                    boolean enabled = getNextArgRequiredTrueOrFalse("enabled", "disabled");
                    boolean hiddenEnabled = false;
                    String option = getNextOption();
                    if (option != null) {
                        if (option.equals("-h")) {
                            hiddenEnabled = true;
                        } else {
                            pw.println("Invalid argument to 'enable-scanning' "
                                    + "- only allowed option is '-h'");
                            return -1;
                        }
                    }
                    mScanRequestProxy.enableScanning(enabled, hiddenEnabled);
                    return 0;
                }
                case "launch-dialog-simple":
                    String title = null;
                    String message = null;
                    String messageUrl = null;
                    int messageUrlStart = 0;
                    int messageUrlEnd = 0;
                    String positiveButtonText = null;
                    String negativeButtonText = null;
                    String neutralButtonText = null;
                    String dialogOption = getNextOption();
                    boolean simpleTimeoutSpecified = false;
                    long simpleTimeoutMs = 0;
                    boolean useLegacy = false;
                    while (dialogOption != null) {
                        switch (dialogOption) {
                            case "-t":
                                title = getNextArgRequired();
                                break;
                            case "-m":
                                message = getNextArgRequired();
                                break;
                            case "-l":
                                messageUrl = getNextArgRequired();
                                messageUrlStart = Integer.valueOf(getNextArgRequired());
                                messageUrlEnd = Integer.valueOf(getNextArgRequired());
                                break;
                            case "-y":
                                positiveButtonText = getNextArgRequired();
                                break;
                            case "-n":
                                negativeButtonText = getNextArgRequired();
                                break;
                            case "-x":
                                neutralButtonText = getNextArgRequired();
                                break;
                            case "-c":
                                simpleTimeoutMs = Integer.parseInt(getNextArgRequired());
                                simpleTimeoutSpecified = true;
                                break;
                            case "-s":
                                useLegacy = true;
                                break;
                            default:
                                pw.println("Ignoring unknown option " + dialogOption);
                                break;
                        }
                        dialogOption = getNextOption();
                    }
                    ArrayBlockingQueue<String> simpleQueue = new ArrayBlockingQueue<>(1);
                    WifiDialogManager.SimpleDialogCallback wifiEnableRequestCallback =
                            new WifiDialogManager.SimpleDialogCallback() {
                                @Override
                                public void onPositiveButtonClicked() {
                                    simpleQueue.offer("Positive button was clicked.");
                                }

                                @Override
                                public void onNegativeButtonClicked() {
                                    simpleQueue.offer("Negative button was clicked.");
                                }

                                @Override
                                public void onNeutralButtonClicked() {
                                    simpleQueue.offer("Neutral button was clicked.");
                                }

                                @Override
                                public void onCancelled() {
                                    simpleQueue.offer("Dialog was cancelled.");
                                }
                            };
                    WifiDialogManager.DialogHandle simpleDialogHandle;
                    if (useLegacy) {
                        simpleDialogHandle = mWifiDialogManager.createLegacySimpleDialogWithUrl(
                                title,
                                message,
                                messageUrl,
                                messageUrlStart,
                                messageUrlEnd,
                                positiveButtonText,
                                negativeButtonText,
                                neutralButtonText,
                                wifiEnableRequestCallback,
                                mWifiThreadRunner);
                    } else {
                        simpleDialogHandle = mWifiDialogManager.createSimpleDialogWithUrl(
                                title,
                                message,
                                messageUrl,
                                messageUrlStart,
                                messageUrlEnd,
                                positiveButtonText,
                                negativeButtonText,
                                neutralButtonText,
                                wifiEnableRequestCallback,
                                mWifiThreadRunner);
                    }
                    if (simpleTimeoutSpecified) {
                        simpleDialogHandle.launchDialog(simpleTimeoutMs);
                        pw.println("Launched dialog with " + simpleTimeoutMs + " millisecond"
                                + " timeout. Waiting for user response...");
                        pw.flush();
                        String dialogResponse = simpleQueue.take();
                        if (dialogResponse == null) {
                            pw.println("No response received.");
                        } else {
                            pw.println(dialogResponse);
                        }
                    } else {
                        simpleDialogHandle.launchDialog();
                        pw.println("Launched dialog. Waiting up to 15 seconds for user response"
                                + " before dismissing...");
                        pw.flush();
                        String dialogResponse = simpleQueue.poll(15, TimeUnit.SECONDS);
                        if (dialogResponse == null) {
                            pw.println("No response received. Dismissing dialog.");
                            simpleDialogHandle.dismissDialog();
                        } else {
                            pw.println(dialogResponse);
                        }
                    }
                    return 0;
                case "launch-dialog-p2p-invitation-sent": {
                    int displayId = Display.DEFAULT_DISPLAY;
                    String deviceName = getNextArgRequired();
                    String displayPin = getNextArgRequired();
                    String cmdOption = getNextOption();
                    if (cmdOption != null && cmdOption.equals("-i")) {
                        String displayIdStr = getNextArgRequired();
                        try {
                            displayId = Integer.parseInt(displayIdStr);
                        } catch (NumberFormatException e) {
                            pw.println("Invalid <display-id> argument to "
                                    + "'launch-dialog-p2p-invitation-sent' "
                                    + "- must be an integer: "
                                    + displayIdStr);
                            return -1;
                        }
                        DisplayManager dm = mContext.getSystemService(DisplayManager.class);
                        Display[] displays = dm.getDisplays();
                        for (Display display : displays) {
                            pw.println("Display: id=" + display.getDisplayId() + ", info="
                                    + display.getDeviceProductInfo());
                        }
                    }
                    mWifiDialogManager.createP2pInvitationSentDialog(deviceName, displayPin,
                            displayId).launchDialog();
                    pw.println("Launched dialog.");
                    return 0;
                }
                case "launch-dialog-p2p-invitation-received": {
                    String deviceName = getNextArgRequired();
                    boolean isPinRequested = false;
                    String displayPin = null;
                    String pinOption = getNextOption();
                    int displayId = Display.DEFAULT_DISPLAY;
                    boolean p2pInvRecTimeoutSpecified = false;
                    long p2pInvRecTimeout = 0;
                    while (pinOption != null) {
                        if (pinOption.equals("-p")) {
                            isPinRequested = true;
                        } else if (pinOption.equals("-d")) {
                            displayPin = getNextArgRequired();
                        } else if (pinOption.equals("-i")) {
                            String displayIdStr = getNextArgRequired();
                            try {
                                displayId = Integer.parseInt(displayIdStr);
                            } catch (NumberFormatException e) {
                                pw.println("Invalid <display-id> argument to "
                                        + "'launch-dialog-p2p-invitation-received' "
                                        + "- must be an integer: "
                                        + displayIdStr);
                                return -1;
                            }
                            DisplayManager dm = mContext.getSystemService(DisplayManager.class);
                            Display[] displays = dm.getDisplays();
                            for (Display display : displays) {
                                pw.println("Display: id=" + display.getDisplayId() + ", info="
                                        + display.getDeviceProductInfo());
                            }
                        } else if (pinOption.equals("-c")) {
                            p2pInvRecTimeout = Integer.parseInt(getNextArgRequired());
                            p2pInvRecTimeoutSpecified = true;
                        } else {
                            pw.println("Ignoring unknown option " + pinOption);
                        }
                        pinOption = getNextOption();
                    }
                    ArrayBlockingQueue<String> p2pInvRecQueue = new ArrayBlockingQueue<>(1);
                    WifiDialogManager.P2pInvitationReceivedDialogCallback callback =
                            new WifiDialogManager.P2pInvitationReceivedDialogCallback() {
                        @Override
                        public void onAccepted(@Nullable String optionalPin) {
                            p2pInvRecQueue.offer("Invitation accepted with optionalPin="
                                    + optionalPin);
                        }

                        @Override
                        public void onDeclined() {
                            p2pInvRecQueue.offer("Invitation declined");
                        }
                    };
                    WifiDialogManager.DialogHandle p2pInvitationReceivedDialogHandle =
                            mWifiDialogManager.createP2pInvitationReceivedDialog(
                                    deviceName,
                                    isPinRequested,
                                    displayPin,
                                    displayId,
                                    callback,
                                    mWifiThreadRunner);
                    if (p2pInvRecTimeoutSpecified) {
                        p2pInvitationReceivedDialogHandle.launchDialog(p2pInvRecTimeout);
                        pw.println("Launched dialog with " + p2pInvRecTimeout + " millisecond"
                                + " timeout. Waiting for user response...");
                        pw.flush();
                        String dialogResponse = p2pInvRecQueue.take();
                        if (dialogResponse == null) {
                            pw.println("No response received.");
                        } else {
                            pw.println(dialogResponse);
                        }
                    } else {
                        p2pInvitationReceivedDialogHandle.launchDialog();
                        pw.println("Launched dialog. Waiting up to 15 seconds for user response"
                                + " before dismissing...");
                        pw.flush();
                        String dialogResponse = p2pInvRecQueue.poll(15, TimeUnit.SECONDS);
                        if (dialogResponse == null) {
                            pw.println("No response received. Dismissing dialog.");
                            p2pInvitationReceivedDialogHandle.dismissDialog();
                        } else {
                            pw.println(dialogResponse);
                        }
                    }
                    return 0;
                }
                case "query-interface": {
                    String uidArg = getNextArgRequired();
                    int uid = 0;
                    try {
                        uid = Integer.parseInt(uidArg);
                    } catch (NumberFormatException e) {
                        pw.println(
                                "Invalid UID specified, can't convert to an integer - " + uidArg);
                        return -1;
                    }
                    String packageName = getNextArgRequired();

                    String interfaceTypeArg = getNextArgRequired();
                    int interfaceType;
                    switch (interfaceTypeArg) {
                        case "STA":
                            interfaceType = HDM_CREATE_IFACE_STA;
                            break;
                        case "AP":
                            interfaceType = HDM_CREATE_IFACE_AP;
                            break;
                        case "AWARE":
                            interfaceType = HDM_CREATE_IFACE_NAN;
                            break;
                        case "DIRECT":
                            interfaceType = HDM_CREATE_IFACE_P2P;
                            break;
                        default:
                            pw.println("Invalid interface type - expected STA|AP|AWARE|DIRECT: "
                                    + interfaceTypeArg);
                            return -1;
                    }
                    boolean queryForNewInterface = false;
                    String optArg = getNextArg();
                    if (optArg != null) {
                        if (TextUtils.equals("-new", optArg)) {
                            queryForNewInterface = true;
                        } else {
                            pw.println("Unknown extra arg --- " + optArg);
                            return -1;
                        }
                    }
                    List<Pair<Integer, WorkSource>> details =
                            mHalDeviceManager.reportImpactToCreateIface(interfaceType,
                                    queryForNewInterface, new WorkSource(uid, packageName));
                    final SparseArray<String> ifaceMap = new SparseArray<String>() {{
                            put(HDM_CREATE_IFACE_STA, "STA");
                            put(HDM_CREATE_IFACE_AP, "AP");
                            put(HDM_CREATE_IFACE_AP_BRIDGE, "AP");
                            put(HDM_CREATE_IFACE_P2P, "DIRECT");
                            put(HDM_CREATE_IFACE_NAN, "AWARE");
                        }};
                    if (details == null) {
                        pw.println("Can't create interface: " + interfaceTypeArg);
                    } else if (details.size() == 0) {
                        pw.println("Interface " + interfaceTypeArg
                                + " can be created without destroying any other interfaces");
                    } else {
                        pw.println("Interface " + interfaceTypeArg
                                + " can be created. Following interfaces will be destroyed:");
                        for (Pair<Integer, WorkSource> detail : details) {
                            pw.println("    Type=" + ifaceMap.get(detail.first) + ", WS="
                                    + detail.second);
                        }
                    }
                    return 0;
                }
                case "interface-priority-interactive-mode": {
                    String flag = getNextArgRequired(); // enable|disable|default
                    switch (flag) {
                        case "enable":
                            mInterfaceConflictManager.setUserApprovalNeededOverride(true, true);
                            break;
                        case "disable":
                            mInterfaceConflictManager.setUserApprovalNeededOverride(true, false);
                            break;
                        case "default":
                            mInterfaceConflictManager.setUserApprovalNeededOverride(
                                    false, /* don't care */ false);
                            break;
                        default:
                            pw.println(
                                    "Invalid argument to `interface-priority-interactive-mode` - "
                                            + flag);
                            return -1;
                    }
                    return 0;
                }
                case "set-one-shot-screen-on-delay-ms": {
                    if (!SdkLevel.isAtLeastT()) {
                        pw.println("This feature is only supported on SdkLevel T or later.");
                        return -1;
                    }
                    int delay = Integer.parseInt(getNextArgRequired());
                    mWifiService.setOneShotScreenOnConnectivityScanDelayMillis(delay);
                    return 0;
                }
                case "set-network-selection-config": {
                    if (!SdkLevel.isAtLeastT()) {
                        pw.println("This feature is only supported on SdkLevel T or later.");
                        return -1;
                    }
                    WifiNetworkSelectionConfig.Builder builder =
                            new WifiNetworkSelectionConfig.Builder();
                    builder.setSufficiencyCheckEnabledWhenScreenOff(getNextArgRequiredTrueOrFalse(
                            "enabled", "disabled"));
                    builder.setSufficiencyCheckEnabledWhenScreenOn(getNextArgRequiredTrueOrFalse(
                            "enabled", "disabled"));

                    String option = getNextOption();
                    while (option != null) {
                        if (option.equals("-a")) {
                            String associatedNetworkSelectionOverride = getNextArgRequired();
                            int override = Integer.parseInt(associatedNetworkSelectionOverride);
                            builder.setAssociatedNetworkSelectionOverride(override);
                        } else {
                            pw.println("Ignoring unknown option " + option);
                        }
                        option = getNextOption();
                    }
                    WifiNetworkSelectionConfig nsConfig;
                    try {
                        nsConfig = builder.build();
                    } catch (Exception e) {
                        pw.println("Failed to build wifi network selection config.");
                        return -1;
                    }
                    mWifiService.setNetworkSelectionConfig(nsConfig);
                    return 0;
                }
                case "start-dpp-enrollee-responder": {
                    CountDownLatch countDownLatch = new CountDownLatch(1);
                    String option = getNextOption();
                    String info = null;
                    int curve = 0;
                    while (option != null) {
                        if (option.equals("-i")) {
                            info = getNextArgRequired();
                        } else if (option.equals("-c")) {
                            curve = Integer.parseInt(getNextArgRequired());
                        } else {
                            pw.println("Ignoring unknown option " + option);
                        }
                        option = getNextOption();
                    }
                    mWifiService.startDppAsEnrolleeResponder(new Binder(), info, curve,
                            new DppCallbackProxy(pw, countDownLatch));
                    // Wait for DPP callback
                    countDownLatch.await(10000, TimeUnit.MILLISECONDS);
                    return 0;
                }
                case "start-dpp-configurator-initiator": {
                    CountDownLatch countDownLatch = new CountDownLatch(1);
                    int netId = Integer.parseInt(getNextArgRequired());
                    int role = Integer.parseInt(getNextArgRequired());
                    String enrolleeUri = getNextArgRequired();
                    mWifiService.startDppAsConfiguratorInitiator(new Binder(), SHELL_PACKAGE_NAME,
                            enrolleeUri, netId, role, new DppCallbackProxy(pw, countDownLatch));
                    // Wait for DPP callback
                    countDownLatch.await(10000, TimeUnit.MILLISECONDS);
                    return 0;
                }
                case "stop-dpp":
                    mWifiService.stopDppSession();
                    return 0;
                case "set-ssid-charset":
                    String lang = getNextArgRequired();
                    Charset charset = Charset.forName(getNextArgRequired());
                    mSsidTranslator.setMockLocaleCharset(lang, charset);
                    return 0;
                case "clear-ssid-charsets":
                    mSsidTranslator.clearMockLocaleCharsets();
                    return 0;
                case "take-bugreport": {
                    if (mDeviceConfig.isInterfaceFailureBugreportEnabled()) {
                        mWifiDiagnostics.takeBugReport("Wifi bugreport test", "");
                    }
                    return 0;
                }
                case "get-allowed-channel": {
                    StringBuilder allowedChannel = new StringBuilder();
                    int band = WifiScanner.WIFI_BAND_24_5_WITH_DFS_6_GHZ;

                    String option = getNextOption();
                    while (option != null) {
                        if (option.equals("-b")) {
                            band = Integer.parseInt(getNextArgRequired());
                        } else {
                            pw.println("Ignoring unknown option: " + option);
                            return -1;
                        }
                        option = getNextOption();
                    }

                    try {
                        Bundle extras = new Bundle();
                        if (SdkLevel.isAtLeastS()) {
                            extras.putParcelable(WifiManager.EXTRA_PARAM_KEY_ATTRIBUTION_SOURCE,
                                    mContext.getAttributionSource());
                        } else {
                            throw new UnsupportedOperationException();
                        }
                        // The option "-b 2" (getting band 5ghz active channels) is valid for old
                        // devices, but invalid for new devices. So we first check if device
                        // supports getUsableChannels() API.
                        mWifiService.getUsableChannels(WifiScanner.WIFI_BAND_24_5_WITH_DFS_6_GHZ,
                                WifiAvailableChannel.OP_MODE_STA,
                                WifiAvailableChannel.FILTER_REGULATORY, SHELL_PACKAGE_NAME, extras);
                        try {
                            for (int opMode : OP_MODE_LIST) {
                                List<WifiAvailableChannel> usableChannels =
                                        mWifiService.getUsableChannels(band, opMode,
                                                WifiAvailableChannel.FILTER_REGULATORY,
                                                SHELL_PACKAGE_NAME, extras);
                                allowedChannel = new StringBuilder();
                                for (WifiAvailableChannel channel : usableChannels) {
                                    allowedChannel.append(channel.getFrequencyMhz()).append(" ");
                                }
                                pw.println("Allowed ch in " + getOpModeName(opMode) + " mode:\n"
                                        + allowedChannel);
                            }
                        } catch (IllegalArgumentException e) {
                            pw.println("Invalid band: " + band);
                            return -1;
                        }
                    } catch (UnsupportedOperationException e) {
                        WifiScanner wifiScanner = mContext.getSystemService(WifiScanner.class);
                        try {
                            List<Integer> availableChannels = wifiScanner.getAvailableChannels(
                                    band);
                            for (Integer channel : availableChannels) {
                                allowedChannel.append(channel).append(" ");
                            }
                            pw.println("Allowed ch in all modes:\n" + allowedChannel);
                        } catch (SecurityException securityException) {
                            pw.println("Permission is required.");
                            return -1;
                        }
                    } catch (SecurityException e) {
                        pw.println("Permission is required.");
                        return -1;
                    }
                    return 0;
                }
                case "trigger-afc-location-update":
                    Double longitude = Double.parseDouble(getNextArgRequired());
                    Double latitude = Double.parseDouble(getNextArgRequired());
                    Double height = Double.parseDouble(getNextArgRequired());
                    Location location = new Location(LocationManager.FUSED_PROVIDER);
                    location.setLongitude(longitude);
                    location.setLatitude(latitude);
                    location.setAltitude(height);
                    mWifiThreadRunner.post(() -> mAfcManager.onLocationChange(location, true));
                    pw.println("The updated location with longitude of " + longitude + " degrees, "
                            + "latitude of " + latitude + " degrees, and height of " + height
                            + " meters was passed into the Afc Manager onLocationChange method.");
                    return 0;
                case "set-afc-channel-allowance": {
                    WifiChip.AfcChannelAllowance afcChannelAllowance =
                            new WifiChip.AfcChannelAllowance();
                    boolean expiryTimeArgumentIncluded = false;
                    boolean frequencyOrChannelArgumentIncluded = false;
                    afcChannelAllowance.availableAfcFrequencyInfos = new ArrayList<>();
                    afcChannelAllowance.availableAfcChannelInfos = new ArrayList<>();

                    String option;
                    while ((option = getNextOption()) != null) {
                        switch (option) {
                            case "-e": {
                                int secondsUntilExpiry = Integer.parseInt(getNextArgRequired());
                                // AfcChannelAllowance requires this field to be a UNIX timestamp
                                // in milliseconds.
                                afcChannelAllowance.availabilityExpireTimeMs =
                                        System.currentTimeMillis() + secondsUntilExpiry * 1000;
                                expiryTimeArgumentIncluded = true;

                                break;
                            }
                            case "-f": {
                                frequencyOrChannelArgumentIncluded = true;
                                String frequenciesInput = getNextArgRequired();

                                if (frequenciesInput.equals(("none"))) {
                                    break;
                                }

                                // parse frequency list, and add it to the AfcChannelAllowance
                                String[] unparsedFrequencies = frequenciesInput.split(":");
                                afcChannelAllowance.availableAfcFrequencyInfos = new ArrayList<>();

                                for (int i = 0; i < unparsedFrequencies.length; ++i) {
                                    String[] frequencyPieces = unparsedFrequencies[i].split(",");

                                    if (frequencyPieces.length != 3) {
                                        throw new IllegalArgumentException("Each frequency in the "
                                                + "available frequency list should have 3 values, "
                                                + "but found one with " + frequencyPieces.length);
                                    }

                                    WifiChip.AvailableAfcFrequencyInfo frequencyInfo = new
                                            WifiChip.AvailableAfcFrequencyInfo();

                                    frequencyInfo.startFrequencyMhz =
                                            Integer.parseInt(frequencyPieces[0]);
                                    frequencyInfo.endFrequencyMhz =
                                            Integer.parseInt(frequencyPieces[1]);
                                    frequencyInfo.maxPsdDbmPerMhz =
                                            Integer.parseInt(frequencyPieces[2]);

                                    afcChannelAllowance.availableAfcFrequencyInfos
                                                    .add(frequencyInfo);
                                }

                                break;
                            }
                            case "-c": {
                                frequencyOrChannelArgumentIncluded = true;
                                String channelsInput = getNextArgRequired();

                                if (channelsInput.equals("none")) {
                                    break;
                                }

                                // parse channel list, and add it to the AfcChannelAllowance
                                String[] unparsedChannels = channelsInput.split(":");
                                afcChannelAllowance.availableAfcChannelInfos = new ArrayList<>();

                                for (int i = 0; i < unparsedChannels.length; ++i) {
                                    String[] channelPieces = unparsedChannels[i].split(",");

                                    if (channelPieces.length != 3) {
                                        throw new IllegalArgumentException("Each channel in the "
                                                + "available channel list should have 3 values, "
                                                + "but found one with " + channelPieces.length);
                                    }

                                    WifiChip.AvailableAfcChannelInfo channelInfo = new
                                            WifiChip.AvailableAfcChannelInfo();

                                    channelInfo.globalOperatingClass =
                                            Integer.parseInt(channelPieces[0]);
                                    channelInfo.channelCfi = Integer.parseInt(channelPieces[1]);
                                    channelInfo.maxEirpDbm = Integer.parseInt(channelPieces[2]);

                                    afcChannelAllowance.availableAfcChannelInfos.add(channelInfo);
                                }

                                break;
                            }
                            default: {
                                pw.println("Unrecognized command line argument.");
                                return -1;
                            }
                        }
                    }
                    if (!expiryTimeArgumentIncluded) {
                        pw.println("Please include the -e flag to set the seconds until the "
                                + "availability expires.");
                        return -1;
                    }
                    if (!frequencyOrChannelArgumentIncluded) {
                        pw.println("Please include at least one of the -f or -c flags to set the "
                                + "frequency or channel availability.");
                        return -1;
                    }

                    ArrayBlockingQueue<String> queue = new ArrayBlockingQueue<>(1);
                    mWifiThreadRunner.post(() -> {
                        if (mWifiNative.setAfcChannelAllowance(afcChannelAllowance)) {
                            queue.offer("Successfully set the allowed AFC channels and "
                                    + "frequencies.");
                        } else {
                            queue.offer("Setting the allowed AFC channels and frequencies "
                                    + "failed.");
                        }
                    });

                    // block until msg is received, or timed out
                    String msg = queue.poll(3000, TimeUnit.MILLISECONDS);
                    if (msg == null) {
                        pw.println("Setting the allowed AFC channels and frequencies timed out.");
                    } else {
                        pw.println(msg);
                    }

                    return 0;
                }
                case "configure-afc-server":
                    final String url = getNextArgRequired();

                    if (!url.startsWith("http")) {
                        pw.println("The required URL first argument is not a valid server URL for"
                                + " a HTTP request.");
                        return -1;
                    }

                    String secondOption = getNextOption();
                    Map<String, String> requestProperties = new HashMap<>();
                    if (secondOption != null && secondOption.equals("-r")) {

                        String key = getNextArg();
                        while (key != null) {

                            String value = getNextArg();
                            // Check if there is a next value
                            if (value != null) {
                                requestProperties.put(key, value);
                            } else {
                                // Fail to proceed as there is no value given for the corresponding
                                // key
                                pw.println(
                                        "No value provided for the corresponding key " + key
                                                + ". There must be an even number of request"
                                                + " property arguments provided after the -r "
                                                + "option.");
                                return -1;
                            }
                            key = getNextArg();
                        }

                    } else {
                        pw.println("No -r option was provided as second argument so the HTTP "
                                + "request will have no request properties.");
                    }

                    mWifiThreadRunner.post(() -> {
                        mAfcManager.setServerUrlAndRequestPropertyPairs(url, requestProperties);
                    });

                    pw.println("The URL is set to " + url);
                    pw.println("The request properties are set to: ");

                    for (Map.Entry<String, String> requestProperty : requestProperties.entrySet()) {
                        pw.println("Key: " + requestProperty.getKey() + ", Value: "
                                + requestProperty.getValue());
                    }
                    return 0;
                case "set-mock-wifimodem-service":
                    String opt = null;
                    String serviceName = null;
                    while ((opt = getNextOption()) != null) {
                        switch (opt) {
                            case "-s": {
                                serviceName = getNextArgRequired();
                                break;
                            }
                            default:
                                pw.println("set-mock-wifimodem-service requires '-s' option");
                                return -1;
                        }
                    }
                    mWifiService.setMockWifiService(serviceName);
                    // The result will be checked, must print result "true"
                    pw.print("true");
                    return 0;
                case "get-mock-wifimodem-service":
                    pw.print(mWifiNative.getMockWifiServiceName());
                    return 0;
                case "set-mock-wifimodem-methods":
                    String methods = getNextArgRequired();
                    if (mWifiService.setMockWifiMethods(methods)) {
                        pw.print("true");
                    } else {
                        pw.print("fail to set mock method: " + methods);
                        return -1;
                    }
                    return 0;
                case "force-overlay-config-value":
                    String value = getNextArgRequired();
                    String configString = getNextArgRequired();
                    boolean isEnabled = getNextArgRequiredTrueOrFalse("enabled", "disabled");
                    if (mWifiService.forceOverlayConfigValue(configString, value, isEnabled)) {
                        pw.print("true");
                    } else {
                        pw.print("fail to force overlay config value: " + configString);
                        return -1;
                    }
                    return 0;
                default:
                    return handleDefaultCommands(cmd);
            }
        } catch (IllegalArgumentException e) {
            pw.println("Invalid args for " + cmd + ": " + e);
            return -1;
        } catch (Exception e) {
            pw.println("Exception while executing WifiShellCommand: ");
            e.printStackTrace(pw);
            return -1;
        }
    }

    private boolean getNextArgRequiredTrueOrFalse(String trueString, String falseString)
            throws IllegalArgumentException {
        String nextArg = getNextArgRequired();
        if (trueString.equals(nextArg)) {
            return true;
        } else if (falseString.equals(nextArg)) {
            return false;
        } else {
            throw new IllegalArgumentException("Expected '" + trueString + "' or '" + falseString
                    + "' as next arg but got '" + nextArg + "'");
        }
    }

    private WifiConfiguration buildWifiConfiguration(PrintWriter pw) {
        String ssid = getNextArgRequired();
        String type = getNextArgRequired();
        WifiConfiguration configuration = new WifiConfiguration();
        // Wrap the SSID in double quotes for UTF-8. The quotes may be removed if the SSID is in
        // hexadecimal digits, specified by the [-x] option below.
        configuration.SSID = "\"" + ssid + "\"";
        if (TextUtils.equals(type, "wpa3")) {
            configuration.setSecurityParams(WifiConfiguration.SECURITY_TYPE_SAE);
            configuration.preSharedKey = "\"" + getNextArgRequired() + "\"";
        } else if (TextUtils.equals(type, "wpa2")) {
            configuration.setSecurityParams(WifiConfiguration.SECURITY_TYPE_PSK);
            configuration.preSharedKey = "\"" + getNextArgRequired() + "\"";
        } else if (TextUtils.equals(type, "owe")) {
            configuration.setSecurityParams(WifiConfiguration.SECURITY_TYPE_OWE);
        } else if (TextUtils.equals(type, "open")) {
            configuration.setSecurityParams(WifiConfiguration.SECURITY_TYPE_OPEN);
        } else if (TextUtils.equals(type, "dpp")) {
            configuration.setSecurityParams(WifiConfiguration.SECURITY_TYPE_DPP);
        } else if (TextUtils.equals(type, "wep")) {
            configuration.setSecurityParams(WifiConfiguration.SECURITY_TYPE_WEP);
            String password = getNextArgRequired();
            // WEP-40, WEP-104, and WEP-256
            if ((password.length() == 10 || password.length() == 26 || password.length() == 58)
                    && password.matches("[0-9A-Fa-f]*")) {
                configuration.wepKeys[0] = password;
            } else {
                configuration.wepKeys[0] = '"' + password + '"';
            }
        } else {
            throw new IllegalArgumentException("Unknown network type " + type);
        }
        String option = getNextOption();
        while (option != null) {
            if (option.equals("-x")) {
                configuration.SSID = ssid;
            } else if (option.equals("-m")) {
                configuration.meteredOverride = METERED_OVERRIDE_METERED;
            } else if (option.equals("-d")) {
                configuration.allowAutojoin = false;
            } else if (option.equals("-b")) {
                configuration.BSSID = getNextArgRequired();
            } else if (option.equals("-r")) {
                String macRandomizationScheme = getNextArgRequired();
                if (macRandomizationScheme.equals("auto")) {
                    configuration.macRandomizationSetting = WifiConfiguration.RANDOMIZATION_AUTO;
                } else if (macRandomizationScheme.equals("none")) {
                    configuration.macRandomizationSetting = WifiConfiguration.RANDOMIZATION_NONE;
                } else if (macRandomizationScheme.equals("persistent")) {
                    configuration.macRandomizationSetting =
                            WifiConfiguration.RANDOMIZATION_PERSISTENT;
                } else if (macRandomizationScheme.equals("non_persistent")) {
                    if (SdkLevel.isAtLeastS()) {
                        configuration.macRandomizationSetting =
                                WifiConfiguration.RANDOMIZATION_NON_PERSISTENT;
                    } else {
                        throw new IllegalArgumentException(
                                "-r non_persistent MAC randomization not supported before S");
                    }
                }
            } else if (option.equals("-h")) {
                configuration.hiddenSSID = true;
            } else if (option.equals("-p")) {
                configuration.shared = false;
            } else {
                pw.println("Ignoring unknown option " + option);
            }
            option = getNextOption();
        }
        return configuration;
    }

    private SoftApConfiguration buildSoftApConfiguration(PrintWriter pw) {
        String ssidStr = getNextArgRequired();
        String type = getNextArgRequired();
        SoftApConfiguration.Builder configBuilder = new SoftApConfiguration.Builder();
        configBuilder.setSsid(ssidStr);
        if (TextUtils.equals(type, "wpa2")) {
            configBuilder.setPassphrase(getNextArgRequired(),
                    SoftApConfiguration.SECURITY_TYPE_WPA2_PSK);
        } else if (TextUtils.equals(type, "wpa3")) {
            configBuilder.setPassphrase(getNextArgRequired(),
                    SoftApConfiguration.SECURITY_TYPE_WPA3_SAE);
        } else if (TextUtils.equals(type, "wpa3_transition")) {
            configBuilder.setPassphrase(getNextArgRequired(),
                    SoftApConfiguration.SECURITY_TYPE_WPA3_SAE_TRANSITION);
        } else if (TextUtils.equals(type, "open")) {
            configBuilder.setPassphrase(null, SoftApConfiguration.SECURITY_TYPE_OPEN);
        } else if (TextUtils.equals(type, "owe_transition")) {
            configBuilder.setPassphrase(null,
                    SoftApConfiguration.SECURITY_TYPE_WPA3_OWE_TRANSITION);
        } else if (TextUtils.equals(type, "owe")) {
            configBuilder.setPassphrase(null,
                    SoftApConfiguration.SECURITY_TYPE_WPA3_OWE);
        } else {
            throw new IllegalArgumentException("Unknown network type " + type);
        }
        String option = getNextOption();
        while (option != null) {
            if (option.equals("-b")) {
                String preferredBand = getNextArgRequired();
                if (preferredBand.equals("2")) {
                    configBuilder.setBand(SoftApConfiguration.BAND_2GHZ);
                } else if (preferredBand.equals("5")) {
                    configBuilder.setBand(SoftApConfiguration.BAND_5GHZ);
                } else if (preferredBand.equals("6")) {
                    configBuilder.setBand(SoftApConfiguration.BAND_6GHZ);
                } else if (preferredBand.equals("any")) {
                    configBuilder.setBand(SoftApConfiguration.BAND_2GHZ
                            | SoftApConfiguration.BAND_5GHZ | SoftApConfiguration.BAND_6GHZ);
                } else if (preferredBand.startsWith("bridged")) {
                    if (!SdkLevel.isAtLeastS()) {
                        throw new IllegalArgumentException(
                               "-b bridged* option is not supported before S");
                    }
                    switch (preferredBand) {
                        case "bridged":
                            // fall through
                        case "bridged_2_5":
                            configBuilder.setBands(new int[] {
                                    SoftApConfiguration.BAND_2GHZ, SoftApConfiguration.BAND_5GHZ});
                            break;
                        case "bridged_2_6":
                            configBuilder.setBands(new int[] {
                                    SoftApConfiguration.BAND_2GHZ, SoftApConfiguration.BAND_6GHZ});
                            break;
                        case "bridged_5_6":
                            configBuilder.setBands(new int[] {
                                    SoftApConfiguration.BAND_5GHZ, SoftApConfiguration.BAND_6GHZ});
                            break;
                        default:
                            throw new IllegalArgumentException("Invalid bridged band option "
                                    + preferredBand);
                    }
                } else {
                    throw new IllegalArgumentException("Invalid band option " + preferredBand);
                }
            } else if (SdkLevel.isAtLeastT() && option.equals("-x")) {
                configBuilder.setWifiSsid(WifiSsid.fromString(ssidStr));
            } else if (option.equals("-f")) {
                SparseIntArray channels = new SparseIntArray();
                while (getRemainingArgsCount() > 0) {
                    int apChannelMHz;
                    try {
                        apChannelMHz = Integer.parseInt(getNextArgRequired());
                    } catch (NumberFormatException e) {
                        throw new IllegalArgumentException(
                                "-f option requires a valid channel frequency");
                    }
                    channels.put(ApConfigUtil.convertFrequencyToBand(apChannelMHz),
                            ScanResult.convertFrequencyMhzToChannelIfSupported(apChannelMHz));
                }
                if (channels.size() == 0) {
                    throw new IllegalArgumentException(
                            "-f option requires a valid channel frequency atleast");
                }
                if (SdkLevel.isAtLeastS()) {
                    configBuilder.setChannels(channels);
                } else {
                    if (channels.size() > 1) {
                        throw new IllegalArgumentException(
                                "dual channels are not supported before S");
                    }
                    configBuilder.setChannel(channels.valueAt(0), channels.keyAt(0));
                }
            } else if (option.equals("-w")) {
                String bandwidth = getNextArgRequired();
                if (bandwidth.equals("20")) {
                    configBuilder.setMaxChannelBandwidth(SoftApInfo.CHANNEL_WIDTH_20MHZ);
                } else if (bandwidth.equals("40")) {
                    configBuilder.setMaxChannelBandwidth(SoftApInfo.CHANNEL_WIDTH_40MHZ);
                } else if (bandwidth.equals("80")) {
                    configBuilder.setMaxChannelBandwidth(SoftApInfo.CHANNEL_WIDTH_80MHZ);
                } else if (bandwidth.equals("160")) {
                    configBuilder.setMaxChannelBandwidth(SoftApInfo.CHANNEL_WIDTH_160MHZ);
                } else if (bandwidth.equals("320")) {
                    configBuilder.setMaxChannelBandwidth(SoftApInfo.CHANNEL_WIDTH_320MHZ);
                } else {
                    throw new IllegalArgumentException("Invalid bandwidth option " + bandwidth);
                }
            } else {
                pw.println("Ignoring unknown option " + option);
            }
            option = getNextOption();
        }
        return configBuilder.build();
    }

    private WifiNetworkSuggestion buildSuggestion(PrintWriter pw) {
        String ssid = getNextArgRequired();
        String type = getNextArgRequired();
        WifiNetworkSuggestion.Builder suggestionBuilder =
                new WifiNetworkSuggestion.Builder();
        suggestionBuilder.setSsid(ssid);
        if (TextUtils.equals(type, "wpa3")) {
            suggestionBuilder.setWpa3Passphrase(getNextArgRequired());
        } else if (TextUtils.equals(type, "wpa2")) {
            suggestionBuilder.setWpa2Passphrase(getNextArgRequired());
        } else if (TextUtils.equals(type, "owe")) {
            suggestionBuilder.setIsEnhancedOpen(true);
        } else if (TextUtils.equals(type, "open")) {
            // nothing to do.
        } else {
            throw new IllegalArgumentException("Unknown network type " + type);
        }
        boolean isCarrierMerged = false;
        String option = getNextOption();
        while (option != null) {
            if (option.equals("-u")) {
                suggestionBuilder.setUntrusted(true);
            } else if (option.equals("-o")) {
                if (SdkLevel.isAtLeastS()) {
                    suggestionBuilder.setOemPaid(true);
                } else {
                    throw new IllegalArgumentException(
                            "-o OEM paid suggestions not supported before S");
                }
            } else if (option.equals("-p")) {
                if (SdkLevel.isAtLeastS()) {
                    suggestionBuilder.setOemPrivate(true);
                } else {
                    throw new IllegalArgumentException(
                            "-p OEM private suggestions not supported before S");
                }
            } else if (option.equals("-m")) {
                suggestionBuilder.setIsMetered(true);
            } else if (option.equals("-s")) {
                suggestionBuilder.setCredentialSharedWithUser(true);
            } else if (option.equals("-d")) {
                suggestionBuilder.setIsInitialAutojoinEnabled(false);
            } else if (option.equals("-b")) {
                suggestionBuilder.setBssid(MacAddress.fromString(getNextArgRequired()));
            } else if (option.equals("-r")) {
                if (SdkLevel.isAtLeastS()) {
                    suggestionBuilder.setMacRandomizationSetting(
                            WifiNetworkSuggestion.RANDOMIZATION_NON_PERSISTENT);
                } else {
                    throw new IllegalArgumentException(
                            "-r non_persistent MAC randomization not supported before S");
                }
            } else if (option.equals("-a")) {
                if (SdkLevel.isAtLeastS()) {
                    isCarrierMerged = true;
                } else {
                    throw new IllegalArgumentException("-a option is not supported before S");
                }
            } else if (option.equals("-i")) {
                if (SdkLevel.isAtLeastS()) {
                    int subId = Integer.parseInt(getNextArgRequired());
                    suggestionBuilder.setSubscriptionId(subId);
                } else {
                    throw new IllegalArgumentException(
                            "-i subscription ID option is not supported before S");
                }
            } else if (option.equals("-c")) {
                int carrierId = Integer.parseInt(getNextArgRequired());
                suggestionBuilder.setCarrierId(carrierId);
            } else if (option.equals("-h")) {
                suggestionBuilder.setIsHiddenSsid(true);
            } else {
                pw.println("Ignoring unknown option " + option);
            }
            option = getNextOption();
        }
        WifiNetworkSuggestion suggestion = suggestionBuilder.build();
        if (isCarrierMerged) {
            if (suggestion.wifiConfiguration.subscriptionId
                    == SubscriptionManager.INVALID_SUBSCRIPTION_ID) {
                pw.println("Carrier merged network must have valid subscription Id");
                return null;
            }
            suggestion.wifiConfiguration.carrierMerged = true;
        }
        return suggestion;
    }

    private Pair<String, NetworkRequest> buildNetworkRequest(PrintWriter pw) {
        String firstOpt = getNextOption();
        boolean isGlob = "-g".equals(firstOpt);
        boolean noSsid = "-s".equals(firstOpt);
        String ssid = noSsid ? "NoSsid" : getNextArgRequired();
        String type = noSsid ? null : getNextArgRequired();
        WifiNetworkSpecifier.Builder specifierBuilder =
                new WifiNetworkSpecifier.Builder();
        if (isGlob) {
            specifierBuilder.setSsidPattern(
                    new PatternMatcher(ssid, PatternMatcher.PATTERN_ADVANCED_GLOB));
        } else {
            if (ssid != null && !noSsid) specifierBuilder.setSsid(ssid);
        }
        if (type != null) {
            if (TextUtils.equals(type, "wpa3")) {
                specifierBuilder.setWpa3Passphrase(getNextArgRequired());
            } else if (TextUtils.equals(type, "wpa3_transition")) {
                specifierBuilder.setWpa3Passphrase(getNextArgRequired());
            } else if (TextUtils.equals(type, "wpa2")) {
                specifierBuilder.setWpa2Passphrase(getNextArgRequired());
            } else if (TextUtils.equals(type, "owe")) {
                specifierBuilder.setIsEnhancedOpen(true);
            } else if (TextUtils.equals(type, "open")) {
                // nothing to do.
            } else {
                throw new IllegalArgumentException("Unknown network type " + type);
            }
        }
        String bssid = null;
        String option = getNextOption();
        String ssidKey = ssid;
        boolean nullBssid = false;
        boolean hasInternet = false;
        while (option != null) {
            if (option.equals("-b")) {
                bssid = getNextArgRequired();
            } else if (option.equals("-n")) {
                nullBssid = true;
            } else if (option.equals("-d")) {
                String band = getNextArgRequired();
                ssidKey = ssidKey + "_" + band + "g";
                if (band.equals("2")) {
                    specifierBuilder.setBand(ScanResult.WIFI_BAND_24_GHZ);
                } else if (band.equals("5")) {
                    specifierBuilder.setBand(ScanResult.WIFI_BAND_5_GHZ);
                } else if (band.equals("6")) {
                    specifierBuilder.setBand(ScanResult.WIFI_BAND_6_GHZ);
                } else if (band.equals("60")) {
                    specifierBuilder.setBand(ScanResult.WIFI_BAND_60_GHZ);
                } else {
                    throw new IllegalArgumentException("Unknown band " + band);
                }
            } else if (option.equals("-i")) {
                ssidKey = ssidKey + "_internet";
                hasInternet = true;
            } else {
                pw.println("Ignoring unknown option " + option);
            }
            option = getNextOption();
        }
        if (bssid != null && nullBssid) {
            throw new IllegalArgumentException("Invalid option combination: "
                    + "Should not use both -b and -n at the same time.");
        }

        // Permission approval bypass is only available to requests with both ssid & bssid set.
        // So, find scan result with the best rssi level to set in the request.
        if (bssid == null && !nullBssid && !noSsid) {
            ScanResult matchingScanResult =
                    mWifiService.getScanResults(SHELL_PACKAGE_NAME, null)
                            .stream()
                            .filter(s -> s.SSID.equals(ssid))
                            .max(Comparator.comparingInt(s -> s.level))
                            .orElse(null);
            if (matchingScanResult != null) {
                bssid = matchingScanResult.BSSID;
            } else {
                pw.println("No matching bssid found, request will need UI approval");
            }
        }
        if (bssid != null && !nullBssid) specifierBuilder.setBssid(MacAddress.fromString(bssid));
        NetworkRequest.Builder builder = new NetworkRequest.Builder()
                .addTransportType(TRANSPORT_WIFI);
        if (hasInternet) {
            builder.addCapability(NET_CAPABILITY_INTERNET);
        } else {
            builder.removeCapability(NET_CAPABILITY_INTERNET);
        }
        return new Pair<String, NetworkRequest>(ssidKey,
                builder.setNetworkSpecifier(specifierBuilder.build()).build());
    }

    @RequiresApi(Build.VERSION_CODES.S)
    @NonNull
    private List<CoexUtils.CoexCellChannel> buildCoexCellChannels() {
        List<CoexUtils.CoexCellChannel> cellChannels = new ArrayList<>();
        while (getRemainingArgsCount() > 0) {
            final @Annotation.NetworkType int rat;
            final String ratArg = getNextArgRequired();
            if (TextUtils.equals(ratArg, "lte")) {
                rat = TelephonyManager.NETWORK_TYPE_LTE;
            } else if (TextUtils.equals(ratArg, "nr")) {
                rat = TelephonyManager.NETWORK_TYPE_NR;
            } else {
                throw new IllegalArgumentException("Unknown rat type " + ratArg);
            }
            final int band = Integer.parseInt(getNextArgRequired());
            if (band < 1 || band > 261) {
                throw new IllegalArgumentException("Band is " + band
                        + " but should be a value from 1 to 261");
            }
            final int downlinkFreqKhz = Integer.parseInt(getNextArgRequired());
            if (downlinkFreqKhz < 0 && downlinkFreqKhz != PhysicalChannelConfig.FREQUENCY_UNKNOWN) {
                throw new IllegalArgumentException("Downlink frequency is " + downlinkFreqKhz
                        + " but should be >= 0 or UNKNOWN: "
                        + PhysicalChannelConfig.FREQUENCY_UNKNOWN);
            }
            final int downlinkBandwidthKhz = Integer.parseInt(getNextArgRequired());
            if (downlinkBandwidthKhz <= 0
                    && downlinkBandwidthKhz != PhysicalChannelConfig.CELL_BANDWIDTH_UNKNOWN) {
                throw new IllegalArgumentException("Downlink bandwidth is " + downlinkBandwidthKhz
                        + " but should be > 0 or UNKNOWN: "
                        + PhysicalChannelConfig.CELL_BANDWIDTH_UNKNOWN);
            }
            final int uplinkFreqKhz = Integer.parseInt(getNextArgRequired());
            if (uplinkFreqKhz < 0 && uplinkFreqKhz != PhysicalChannelConfig.FREQUENCY_UNKNOWN) {
                throw new IllegalArgumentException("Uplink frequency is " + uplinkFreqKhz
                        + " but should be >= 0 or UNKNOWN: "
                        + PhysicalChannelConfig.FREQUENCY_UNKNOWN);
            }
            final int uplinkBandwidthKhz = Integer.parseInt(getNextArgRequired());
            if (uplinkBandwidthKhz <= 0
                    && uplinkBandwidthKhz != PhysicalChannelConfig.CELL_BANDWIDTH_UNKNOWN) {
                throw new IllegalArgumentException("Uplink bandwidth is " + uplinkBandwidthKhz
                        + " but should be > 0 or UNKNOWN: "
                        + PhysicalChannelConfig.CELL_BANDWIDTH_UNKNOWN);
            }
            cellChannels.add(new CoexUtils.CoexCellChannel(rat, band,
                    downlinkFreqKhz, downlinkBandwidthKhz, uplinkFreqKhz, uplinkBandwidthKhz,
                    SubscriptionManager.INVALID_SUBSCRIPTION_ID));
        }
        return cellChannels;
    }

    private void setAutoJoin(PrintWriter pw, String ssid, boolean allowAutojoin) {
        // For suggestions, this will work only if the config has already been added
        // to WifiConfigManager.
        Bundle extras = new Bundle();
        if (SdkLevel.isAtLeastS()) {
            extras.putParcelable(WifiManager.EXTRA_PARAM_KEY_ATTRIBUTION_SOURCE,
                    mContext.getAttributionSource());
        }
        WifiConfiguration retrievedConfig =
                mWifiService.getPrivilegedConfiguredNetworks(SHELL_PACKAGE_NAME, null, extras)
                        .getList()
                        .stream()
                        .filter(n -> n.SSID.equals(ssid))
                        .findAny()
                        .orElse(null);
        if (retrievedConfig == null) {
            pw.println("Cannot retrieve config, autojoin setting skipped.");
            return;
        }
        mWifiService.allowAutojoin(retrievedConfig.networkId, allowAutojoin);
    }

    private int sendLinkProbe(PrintWriter pw) throws InterruptedException {
        // Note: should match WifiNl80211Manager#SEND_MGMT_FRAME_TIMEOUT_MS
        final int sendMgmtFrameTimeoutMs = 1000;

        ArrayBlockingQueue<String> queue = new ArrayBlockingQueue<>(1);
        mWifiThreadRunner.post(() ->
                mActiveModeWarden.getPrimaryClientModeManager().probeLink(new LinkProbeCallback() {
                    @Override
                    public void onAck(int elapsedTimeMs) {
                        queue.offer("Link probe succeeded after " + elapsedTimeMs + " ms");
                    }

                    @Override
                    public void onFailure(int reason) {
                        queue.offer("Link probe failed with reason "
                                + LinkProbeCallback.failureReasonToString(reason));
                    }
                }, -1));

        // block until msg is received, or timed out
        String msg = queue.poll(sendMgmtFrameTimeoutMs + 1000, TimeUnit.MILLISECONDS);
        if (msg == null) {
            pw.println("Link probe timed out");
        } else {
            pw.println(msg);
        }
        return 0;
    }

    private boolean isApChannelMHzValid(PrintWriter pw, int apChannelMHz) {
        int[] allowed2gFreq = mWifiNative.getChannelsForBand(WifiScanner.WIFI_BAND_24_GHZ);
        int[] allowed5gFreq = mWifiNative.getChannelsForBand(WifiScanner.WIFI_BAND_5_GHZ);
        int[] allowed5gDfsFreq =
            mWifiNative.getChannelsForBand(WifiScanner.WIFI_BAND_5_GHZ_DFS_ONLY);
        int[] allowed6gFreq = mWifiNative.getChannelsForBand(WifiScanner.WIFI_BAND_6_GHZ);
        int[] allowed60gFreq = mWifiNative.getChannelsForBand(WifiScanner.WIFI_BAND_60_GHZ);
        if (allowed2gFreq == null) {
            allowed2gFreq = new int[0];
        }
        if (allowed5gFreq == null) {
            allowed5gFreq = new int[0];
        }
        if (allowed5gDfsFreq == null) {
            allowed5gDfsFreq = new int[0];
        }
        if (allowed6gFreq == null) {
            allowed6gFreq = new int[0];
        }
        if (allowed60gFreq == null) {
            allowed60gFreq = new int[0];
        }
        pw.println("2G freq: " + Arrays.toString(allowed2gFreq));
        pw.println("5G freq: " + Arrays.toString(allowed5gFreq));
        pw.println("5G DFS: " + Arrays.toString(allowed5gDfsFreq));
        pw.println("6G freq: " + Arrays.toString(allowed6gFreq));
        pw.println("60G freq: " + Arrays.toString(allowed60gFreq));
        return (Arrays.binarySearch(allowed2gFreq, apChannelMHz) >= 0
                || Arrays.binarySearch(allowed5gFreq, apChannelMHz) >= 0
                || Arrays.binarySearch(allowed5gDfsFreq, apChannelMHz) >= 0)
                || Arrays.binarySearch(allowed6gFreq, apChannelMHz) >= 0
                || Arrays.binarySearch(allowed60gFreq, apChannelMHz) >= 0;
    }

    private void waitForWifiEnabled(boolean enabled) throws InterruptedException {
        CountDownLatch countDownLatch = new CountDownLatch(1);
        BroadcastReceiver broadcastReceiver = new BroadcastReceiver() {
            @Override
            public void onReceive(Context context, Intent intent) {
                String action = intent.getAction();
                if (WifiManager.WIFI_STATE_CHANGED_ACTION.equals(action)) {
                    int state = mWifiService.getWifiEnabledState();
                    if ((enabled && state == WIFI_STATE_ENABLED)
                            || (!enabled && state == WIFI_STATE_DISABLED)) {
                        countDownLatch.countDown();
                    }
                }
            }
        };
        IntentFilter filter = new IntentFilter();
        filter.addAction(WifiManager.WIFI_STATE_CHANGED_ACTION);
        mContext.registerReceiver(broadcastReceiver, filter);
        mWifiService.setWifiEnabled(SHELL_PACKAGE_NAME, enabled);
        countDownLatch.await(5000, TimeUnit.MILLISECONDS);
        mContext.unregisterReceiver(broadcastReceiver);
    }

    private void printWifiInfo(PrintWriter pw, WifiInfo info) {
        if (info.getSupplicantState() != SupplicantState.COMPLETED) {
            pw.println("Wifi is not connected");
            return;
        }
        pw.println("Wifi is connected to " + info.getSSID());
        pw.println("WifiInfo: " + info);
        // additional diagnostics not printed by WifiInfo.toString()
        pw.println("successfulTxPackets: " + info.txSuccess);
        pw.println("successfulTxPacketsPerSecond: " + info.getSuccessfulTxPacketsPerSecond());
        pw.println("retriedTxPackets: " + info.txRetries);
        pw.println("retriedTxPacketsPerSecond: " + info.getRetriedTxPacketsPerSecond());
        pw.println("lostTxPackets: " + info.txBad);
        pw.println("lostTxPacketsPerSecond: " + info.getLostTxPacketsPerSecond());
        pw.println("successfulRxPackets: " + info.rxSuccess);
        pw.println("successfulRxPacketsPerSecond: " + info.getSuccessfulRxPacketsPerSecond());
    }

    private void printStatus(PrintWriter pw) {
        boolean wifiEnabled = mWifiService.getWifiEnabledState() == WIFI_STATE_ENABLED;
        pw.println("Wifi is " + (wifiEnabled ? "enabled" : "disabled"));
        pw.println("Wifi scanning is "
                + (mWifiService.isScanAlwaysAvailable()
                ? "always available" : "only available when wifi is enabled"));
        if (!wifiEnabled) {
            return;
        }
        if (Binder.getCallingUid() != Process.ROOT_UID) {
            // not privileged, just dump the primary client mode manager manager status
            // (public API contents).
            pw.println("==== Primary ClientModeManager instance ====");
            printWifiInfo(pw, mWifiService.getConnectionInfo(SHELL_PACKAGE_NAME, null));
        } else {
            // privileged, dump out all the client mode manager manager statuses
            for (ClientModeManager cm : mActiveModeWarden.getClientModeManagers()) {
                pw.println("==== ClientModeManager instance: " + cm + " ====");
                WifiInfo info = cm.getConnectionInfo();
                printWifiInfo(pw, info);
                if (info.getSupplicantState() != SupplicantState.COMPLETED) {
                    continue;
                }
                Network network = cm.getCurrentNetwork();
                NetworkCapabilities capabilities =
                        mConnectivityManager.getNetworkCapabilities(network);
                pw.println("NetworkCapabilities: " + capabilities);
            }
        }
    }

    private void onHelpNonPrivileged(PrintWriter pw) {
        pw.println("  get-country-code");
        pw.println("    Gets country code as a two-letter string");
        pw.println("  set-wifi-enabled enabled|disabled");
        pw.println("    Enables/disables Wifi on this device.");
        pw.println("  set-scan-always-available enabled|disabled");
        pw.println("    Sets whether scanning should be available even when wifi is off.");
        pw.println("  list-scan-results");
        pw.println("    Lists the latest scan results");
        pw.println("  start-scan");
        pw.println("    Start a new scan");
        pw.println("  list-networks");
        pw.println("    Lists the saved networks");
        pw.println("  forget-network <networkId>");
        pw.println("    Remove the network mentioned by <networkId>");
        pw.println("        - Use list-networks to retrieve <networkId> for the network");
        pw.println("  status");
        pw.println("    Current wifi status");
        pw.println("  set-verbose-logging enabled|disabled [-l <verbose log level>]");
        pw.println("    Set the verbose logging enabled or disabled with log level");
        pw.println("      -l - verbose logging level");
        pw.println("           0 - verbose logging disabled");
        pw.println("           1 - verbose logging enabled");
        pw.println("           2 - verbose logging Show key mode");
        pw.println("           3 - verbose logging only for Wi-Fi Aware feature");
        pw.println("  is-verbose-logging");
        pw.println("    Check whether verbose logging enabled or disabled");
        pw.println("  start-restricting-auto-join-to-subscription-id subId");
        pw.println("    temporarily disable all wifi networks except merged carrier networks with"
                + " the given subId");
        pw.println("  stop-restricting-auto-join-to-subscription-id");
        pw.println("    Undo the effects of "
                + "start-restricting-auto-join-to-subscription-id");
        pw.println("  add-suggestion <ssid> open|owe|wpa2|wpa3 [<passphrase>] [-u] [-o] [-p] [-m] "
                + " [-s] [-d] [-b <bssid>] [-e] [-i] [-a <carrierId>] [-c <subscriptionId>]");
        pw.println("    Add a network suggestion with provided params");
        pw.println("    Use 'network-suggestions-set-user-approved " + SHELL_PACKAGE_NAME + " yes'"
                +  " to approve suggestions added via shell (Needs root access)");
        pw.println("    <ssid> - SSID of the network");
        pw.println("    open|owe|wpa2|wpa3 - Security type of the network.");
        pw.println("        - Use 'open' or 'owe' for networks with no passphrase");
        pw.println("           - 'open' - Open networks (Most prevalent)");
        pw.println("           - 'owe' - Enhanced open networks");
        pw.println("        - Use 'wpa2' or 'wpa3' for networks with passphrase");
        pw.println("           - 'wpa2' - WPA-2 PSK networks (Most prevalent)");
        pw.println("           - 'wpa3' - WPA-3 PSK networks");
        pw.println("    -u - Mark the suggestion untrusted.");
        pw.println("    -o - Mark the suggestion oem paid.");
        pw.println("    -p - Mark the suggestion oem private.");
        pw.println("    -m - Mark the suggestion metered.");
        pw.println("    -h - Mark the network hidden.");
        pw.println("    -s - Share the suggestion with user.");
        pw.println("    -d - Mark the suggestion autojoin disabled.");
        pw.println("    -b <bssid> - Set specific BSSID.");
        pw.println("    -r - Enable non_persistent randomization (disabled by default)");
        pw.println("    -a - Mark the suggestion carrier merged");
        pw.println("    -c <carrierId> - set carrier Id");
        pw.println("    -i <subscriptionId> - set subscription Id, if -a is used, "
                + "this must be set");
        pw.println("  remove-suggestion <ssid> [-l]");
        pw.println("    Remove a network suggestion with provided SSID of the network");
        pw.println("    -l - Remove suggestion with lingering, if not set will disconnect "
                + "immediately ");
        pw.println("  remove-all-suggestions");
        pw.println("    Removes all suggestions added via shell");
        pw.println("  list-suggestions");
        pw.println("    Lists the suggested networks added via shell");
        if (SdkLevel.isAtLeastS()) {
            pw.println("  set-coex-cell-channels [lte|nr <bandNumber 1-261> "
                    + "<downlinkFreqKhz or UNKNOWN: "
                    + PhysicalChannelConfig.FREQUENCY_UNKNOWN + "> "
                    + "<downlinkBandwidthKhz or UNKNOWN: "
                    + PhysicalChannelConfig.CELL_BANDWIDTH_UNKNOWN + "> "
                    + "<uplinkFreqKhz or UNKNOWN: "
                    + PhysicalChannelConfig.FREQUENCY_UNKNOWN + "> "
                    + "<uplinkBandwidthKhz or UNKNOWN: "
                    + PhysicalChannelConfig.CELL_BANDWIDTH_UNKNOWN + ">] ...");
            pw.println("    Sets a list of zero or more cell channels to use for coex calculations."
                    + " Actual device reported cell channels will be ignored until"
                    + " reset-coex-cell-channels is called.");
            pw.println("  reset-coex-cell-channels");
            pw.println("    Removes all cell channels set in set-coex-cell-channels and returns to "
                    + "listening on actual device reported cell channels");
            pw.println("  get-coex-cell-channels");
            pw.println("    Prints the cell channels being used for coex.");
        }
        pw.println("  set-connected-score <score>");
        pw.println("    Set connected wifi network score (to choose between LTE & Wifi for "
                + "default route).");
        pw.println("    This turns off the active connected scorer (default or external).");
        pw.println("    Only works while connected to a wifi network. This score will stay in "
                + "effect until you call reset-connected-score or the device disconnects from the "
                + "current network.");
        pw.println("    <score> - Integer score should be in the range of 0 - 60");
        pw.println("  reset-connected-score");
        pw.println("    Turns on the default connected scorer.");
        pw.println("    Note: Will clear any external scorer set.");
        pw.println(
                "  start-softap <ssid> (open|wpa2|wpa3|wpa3_transition|owe|owe_transition)"
                        + " <passphrase> [-b 2|5|6|any|bridged|bridged_2_5|bridged_2_6|bridged_5_6]"
                        + " [-x] [-w 20|40|80|160|320] [-f <int> [<int>]]");
        pw.println("    Start softap with provided params");
        pw.println("    Note that the shell command doesn't activate internet tethering. In some "
                + "devices, internet sharing is possible when Wi-Fi STA is also enabled and is"
                + "associated to another AP with internet access.");
        pw.println("    <ssid> - SSID of the network");
        pw.println("    open|wpa2|wpa3|wpa3_transition|owe|owe_transition - Security type of the "
                + "network.");
        pw.println("        - Use 'open', 'owe', 'owe_transition' for networks with no passphrase");
        pw.println("        - Use 'wpa2', 'wpa3', 'wpa3_transition' for networks with passphrase");
        pw.println("    -b 2|5|6|any|bridged|bridged_2_5|bridged_2_6|bridged_5_6 - select the"
                + " preferred bands.");
        pw.println("        - Use '2' to select 2.4GHz band as the preferred band");
        pw.println("        - Use '5' to select 5GHz band as the preferred band");
        pw.println("        - Use '6' to select 6GHz band as the preferred band");
        pw.println("        - Use 'any' to indicate no band preference");
        pw.println("        - Use 'bridged' to indicate bridged AP which enables APs on both "
                + "2.4G + 5G");
        pw.println("        - Use 'bridged_2_5' to indicate bridged AP which enables APs on both "
                + "2.4G + 5G");
        pw.println("        - Use 'bridged_2_6' to indicate bridged AP which enables APs on both "
                + "2.4G + 6G");
        pw.println("        - Use 'bridged_5_6' to indicate bridged AP which enables APs on both "
                + "5G + 6G");
        pw.println("    Note: If the band option is not provided, 2.4GHz is the preferred band.");
        pw.println("          The exact channel is auto-selected by FW unless overridden by "
                + "force-softap-channel command or '-f <int> <int>' option");
        pw.println("    -f <int> <int> - force exact channel frequency for operation channel");
        pw.println("    Note: -f <int> <int> - must be the last option");
        pw.println("          For example:");
        pw.println("          Use '-f 2412' to enable single Soft Ap on 2412");
        pw.println("          Use '-f 2412 5745' to enable bridged dual Soft Ap on 2412 and 5745");
        pw.println("    -x - Specifies the SSID as hex digits instead of plain text (T and above)");
        pw.println("    -w 20|40|80|160|320 - select the maximum channel bandwidth (MHz)");
        pw.println("  stop-softap");
        pw.println("    Stop softap (hotspot)");
        pw.println("  pmksa-flush <networkId>");
        pw.println("        - Flush the local PMKSA cache associated with the network id."
                + " Use list-networks to retrieve <networkId> for the network");
        pw.println("  reload-resources");
        pw.println(
                "    Reset the WiFi resources cache which will cause them to be reloaded next "
                        + "time they are accessed. Necessary if overlays are manually modified.");
        pw.println("  launch-dialog-simple [-t <title>] [-m <message>]"
                + " [-l <url> <url_start> <url_end>] [-y <positive_button_text>]"
                + " [-n <negative_button_text>] [-x <neutral_button_text>] [-c <timeout_millis>]");
        pw.println("    Launches a simple dialog and waits up to 15 seconds to"
                + " print the response.");
        pw.println("    -t - Title");
        pw.println("    -m - Message");
        pw.println("    -l - URL of the message, with the start and end index inside the message");
        pw.println("    -y - Positive Button Text");
        pw.println("    -n - Negative Button Text");
        pw.println("    -x - Neutral Button Text");
        pw.println("    -c - Optional timeout in milliseconds");
        pw.println("    -s - Use the legacy dialog implementation on the system process");
        pw.println("  launch-dialog-p2p-invitation-sent <device_name> <pin> [-i <display_id>]");
        pw.println("    Launches a P2P Invitation Sent dialog.");
        pw.println("    <device_name> - Name of the device the invitation was sent to");
        pw.println("    <pin> - PIN for the invited device to input");
        pw.println("  launch-dialog-p2p-invitation-received <device_name> [-p] [-d <pin>] "
                + "[-i <display_id>] [-c <timeout_millis>]");
        pw.println("    Launches a P2P Invitation Received dialog and waits up to 15 seconds to"
                + " print the response.");
        pw.println("    <device_name> - Name of the device sending the invitation");
        pw.println("    -p - Show PIN input");
        pw.println("    -d - Display PIN <pin>");
        pw.println("    -i - Display ID");
        pw.println("    -c - Optional timeout in milliseconds");
        pw.println("  query-interface <uid> <package_name> STA|AP|AWARE|DIRECT [-new]");
        pw.println(
                "    Query whether the specified could be created for the specified UID and "
                        + "package name, and if so - what other interfaces would be destroyed");
        pw.println("    -new - query for a new interfaces (otherwise an existing interface is ok");
        pw.println("  interface-priority-interactive-mode enable|disable|default");
        pw.println("    Enable or disable asking the user when there's an interface priority "
                + "conflict, |default| implies using the device default behavior.");
        pw.println("  set-one-shot-screen-on-delay-ms <delayMs>");
        pw.println("    set the delay for the next screen-on connectivity scan in milliseconds.");
        pw.println("  set-network-selection-config <enabled|disabled> <enabled|disabled> "
                + "-a <associated_network_selection_override>");
        pw.println("    set whether sufficiency check is enabled for screen off case "
                + "(first arg), and screen on case (second arg)");
        pw.println("    -a - set as one of the int "
                + "WifiNetworkSelectionConfig.ASSOCIATED_NETWORK_SELECTION_OVERRIDE_ values:");
        pw.println("      0 - no override");
        pw.println("      1 - override to enabled");
        pw.println("      2 - override to disabled");
        pw.println("  set-ipreach-disconnect enabled|disabled");
        pw.println("    Sets whether CMD_IP_REACHABILITY_LOST events should trigger disconnects.");
        pw.println("  get-ipreach-disconnect");
        pw.println("    Gets setting of CMD_IP_REACHABILITY_LOST events triggering disconnects.");
        pw.println("  take-bugreport");
        pw.println(
                "    take bugreport through betterBug. "
                        + "If it failed, take bugreport through bugreport manager.");
        pw.println("  get-allowed-channel [-b 1|6|7|8|15|16|31]");
        pw.println(
                "    get allowed channels in each operation mode from wifiManager if available. "
                        + "Otherwise, it returns from wifiScanner.");
<<<<<<< HEAD
        pw.println("  force-overlay-config-value <overlayName> <configString> enabled|disabled");
        pw.println("    Force overlay to a specified value. See below for supported overlays.");
        pw.println("    <overlayName> - name of the overlay whose value is overridden.");
        pw.println("        - Currently supports:");
        pw.println("            - config_wifi_background_scan_support: accepts boolean"
                + "<configString> = true|false.");
        pw.println("    <configString> - override value of the overlay. See above for accepted"
                + "values per overlay.");
        pw.println("    enabled|disabled: enable the override or disable it and revert to using"
                + "the built-in value.");
=======
        pw.println("    -b - set the band in which channels are allowed");
        pw.println("       '1'  - band 2.4 GHz");
        pw.println("       '6'  - band 5 GHz with DFS channels");
        pw.println("       '7'  - band 2.4 and 5 GHz with DFS channels");
        pw.println("       '8'  - band 6 GHz");
        pw.println("       '15' - band 2.4, 5, and 6 GHz with DFS channels");
        pw.println("       '16' - band 60 GHz");
        pw.println("       '31' - band 2.4, 5, 6 and 60 GHz with DFS channels");
>>>>>>> 1c8c7fbe
    }

    private void onHelpPrivileged(PrintWriter pw) {
        pw.println("  connect-network <ssid> open|owe|wpa2|wpa3|wep [<passphrase>] [-x] [-m] "
                + "[-d] [-b <bssid>] [-r auto|none|persistent|non_persistent]");
        pw.println("    Connect to a network with provided params and add to saved networks list");
        pw.println("    <ssid> - SSID of the network");
        pw.println("    open|owe|wpa2|wpa3|wep - Security type of the network.");
        pw.println("        - Use 'open' or 'owe' for networks with no passphrase");
        pw.println("           - 'open' - Open networks (Most prevalent)");
        pw.println("           - 'owe' - Enhanced open networks");
        pw.println("        - Use 'wpa2' or 'wpa3' or 'wep' for networks with passphrase");
        pw.println("           - 'wpa2' - WPA-2 PSK networks (Most prevalent)");
        pw.println("           - 'wpa3' - WPA-3 PSK networks");
        pw.println("           - 'wep'  - WEP network. Passphrase should be bytes in hex or encoded"
                + " into String using UTF-8");
        pw.println("    -x - Specifies the SSID as hex digits instead of plain text");
        pw.println("    -m - Mark the network metered.");
        pw.println("    -d - Mark the network autojoin disabled.");
        pw.println("    -h - Mark the network hidden.");
        pw.println("    -p - Mark the network private (not shared).");
        pw.println("    -b <bssid> - Set specific BSSID.");
        pw.println("    -r auto|none|persistent|non_persistent - MAC randomization scheme for the"
                + " network");
        pw.println("  add-network <ssid> open|owe|wpa2|wpa3|wep [<passphrase>] [-x] [-m] [-d] "
                + "[-b <bssid>] [-r auto|none|persistent|non_persistent]");
        pw.println("    Add/update saved network with provided params");
        pw.println("    <ssid> - SSID of the network");
        pw.println("    open|owe|wpa2|wpa3|wep - Security type of the network.");
        pw.println("        - Use 'open' or 'owe' for networks with no passphrase");
        pw.println("           - 'open' - Open networks (Most prevalent)");
        pw.println("           - 'owe' - Enhanced open networks");
        pw.println("        - Use 'wpa2' or 'wpa3' for networks with passphrase");
        pw.println("           - 'wpa2' - WPA-2 PSK networks (Most prevalent)");
        pw.println("           - 'wpa3' - WPA-3 PSK networks");
        pw.println("           - 'wep'  - WEP network. Passphrase should be bytes in hex or encoded"
                + " into String using UTF-8");
        pw.println("    -x - Specifies the SSID as hex digits instead of plain text");
        pw.println("    -m - Mark the network metered.");
        pw.println("    -d - Mark the network autojoin disabled.");
        pw.println("    -h - Mark the network hidden.");
        pw.println("    -p - Mark the network private (not shared).");
        pw.println("    -b <bssid> - Set specific BSSID.");
        pw.println("    -r auto|none|persistent|non_persistent - MAC randomization scheme for the"
                + " network");
        pw.println("  set-poll-rssi-interval-msecs <int>");
        pw.println("    Sets the interval between RSSI polls to <int> milliseconds.");
        pw.println("  get-poll-rssi-interval-msecs");
        pw.println("    Gets current interval between RSSI polls, in milliseconds.");
        pw.println("  force-hi-perf-mode enabled|disabled");
        pw.println("    Sets whether hi-perf mode is forced or left for normal operation.");
        pw.println("  force-low-latency-mode enabled|disabled");
        pw.println("    Sets whether low latency mode is forced or left for normal operation.");
        pw.println("  network-suggestions-set-user-approved <package name> yes|no");
        pw.println("    Sets whether network suggestions from the app is approved or not.");
        pw.println("  network-suggestions-has-user-approved <package name>");
        pw.println("    Queries whether network suggestions from the app is approved or not.");
        pw.println("  imsi-protection-exemption-set-user-approved-for-carrier <carrier id> yes|no");
        pw.println("    Sets whether Imsi protection exemption for carrier is approved or not");
        pw.println("  imsi-protection-exemption-has-user-approved-for-carrier <carrier id>");
        pw.println("    Queries whether Imsi protection exemption for carrier is approved or not");
        pw.println("  imsi-protection-exemption-clear-user-approved-for-carrier <carrier id>");
        pw.println("    Clear the user choice on Imsi protection exemption for carrier");
        pw.println("  network-requests-remove-user-approved-access-points <package name>");
        pw.println("    Removes all user approved network requests for the app.");
        pw.println("  clear-user-disabled-networks");
        pw.println("    Clears the user disabled networks list.");
        pw.println("  send-link-probe");
        pw.println("    Manually triggers a link probe.");
        pw.println("  force-softap-band enabled <int> | disabled");
        pw.println("    Forces soft AP band to 2|5|6");
        pw.println("  force-softap-channel enabled <int> | disabled [-w <maxBandwidth>]");
        pw.println("    Sets whether soft AP channel is forced to <int> MHz [-w <maxBandwidth>]");
        pw.println("        -w 0|20|40|80|160|320 - select the maximum channel bandwidth (MHz)");
        pw.println("         Note: If the bandwidth option is not provided or set to 0, framework"
                + " will set the maximum bandwidth to auto, allowing HAL to select the bandwidth");
        pw.println("    or left for normal   operation.");
        pw.println("  force-country-code enabled <two-letter code> | disabled ");
        pw.println("    Sets country code to <two-letter code> or left for normal value");
        pw.println("    or '00' for forcing to world mode country code");
        pw.println("  set-wifi-watchdog enabled|disabled");
        pw.println("    Sets whether wifi watchdog should trigger recovery");
        pw.println("  get-wifi-watchdog");
        pw.println("    Gets setting of wifi watchdog trigger recovery.");
        pw.println("  get-softap-supported-features");
        pw.println("    Gets softap supported features. Will print 'wifi_softap_acs_supported'");
        pw.println("    and/or 'wifi_softap_wpa3_sae_supported',");
        pw.println("    and/or 'wifi_softap_bridged_ap_supported',");
        pw.println("    and/or 'wifi_softap_bridged_ap_with_sta_supported',");
        pw.println("    each on a separate line.");
        pw.println("  settings-reset");
        pw.println("    Initiates wifi settings reset");
        pw.println("  allow-root-to-get-local-only-cmm enabled|disabled");
        pw.println("    sets whether the shell running as root could use the local-only secondary "
                + "STA");
        pw.println("  add-request [-g] [-i] [-n] [-s] <ssid> open|owe|wpa2|wpa3 [<passphrase>]"
                + " [-b <bssid>] [-d <band=2|5|6|60>]");
        pw.println("    Add a network request with provided params");
        pw.println("    Use 'network-requests-set-user-approved android yes'"
                +  " to pre-approve requests added via rooted shell (Not persisted)");
        pw.println("    -g - Marks the following SSID as a glob pattern");
        pw.println("    <ssid> - SSID of the network, or glob pattern if -g is present");
        pw.println("    open|owe|wpa2|wpa3 - Security type of the network.");
        pw.println("        - Use 'open' or 'owe' for networks with no passphrase");
        pw.println("           - 'open' - Open networks (Most prevalent)");
        pw.println("           - 'owe' - Enhanced open networks");
        pw.println("        - Use 'wpa2' or 'wpa3' for networks with passphrase");
        pw.println("           - 'wpa2' - WPA-2 PSK networks (Most prevalent)");
        pw.println("           - 'wpa3' - WPA-3 PSK networks");
        pw.println("    -b <bssid> - Set specific BSSID.");
        pw.println("    -i Set internet capability.");
        pw.println("    -d Specify the band of access point: 2, 5, 6, or 60");
        pw.println("    -s No SSID provided, to be chosen by network selection.");
        pw.println("    -n - Prevent auto-selection of BSSID and force it to be null so that the "
                + "request matches all BSSIDs.");
        pw.println("  remove-request <ssid>");
        pw.println("    Remove a network request with provided SSID of the network");
        pw.println("  remove-all-requests");
        pw.println("    Removes all active requests added via shell");
        pw.println("  list-requests");
        pw.println("    Lists the requested networks added via shell");
        pw.println("  network-requests-set-user-approved <package name> yes|no");
        pw.println("    Sets whether network requests from the app is approved or not.");
        pw.println("    Note: Only 1 such app can be approved from the shell at a time");
        pw.println("  network-requests-has-user-approved <package name>");
        pw.println("    Queries whether network requests from the app is approved or not.");
        pw.println("    Note: This only returns whether the app was set via the "
                + "'network-requests-set-user-approved' shell command");
        pw.println("  list-all-suggestions");
        pw.println("    Lists all suggested networks on this device");
        pw.println("  list-suggestions-from-app <package name>");
        pw.println("    Lists the suggested networks from the app");
        pw.println("  set-emergency-callback-mode enabled|disabled");
        pw.println("    Sets whether Emergency Callback Mode (ECBM) is enabled.");
        pw.println("    Equivalent to receiving the "
                + "TelephonyManager.ACTION_EMERGENCY_CALLBACK_MODE_CHANGED broadcast.");
        pw.println("  set-emergency-call-state enabled|disabled");
        pw.println("    Sets whether we are in the middle of an emergency call.");
        pw.println("Equivalent to receiving the "
                + "TelephonyManager.ACTION_EMERGENCY_CALL_STATE_CHANGED broadcast.");
        pw.println("  set-emergency-scan-request enabled|disabled");
        pw.println("    Sets whether there is a emergency scan request in progress.");
        pw.println("  network-suggestions-set-as-carrier-provider <packageName> yes|no");
        pw.println("    Set the <packageName> work as carrier provider or not.");
        pw.println("  is-network-suggestions-set-as-carrier-provider <packageName>");
        pw.println("    Queries whether the <packageName> is working as carrier provider or not.");
        pw.println("  remove-app-from-suggestion_database <packageName>");
        pw.println("    Remove <packageName> from the suggestion database, all suggestions and user"
                + " approval will be deleted, it is the same as uninstalling this app.");
        pw.println("  trigger-recovery");
        pw.println("    Trigger Wi-Fi subsystem restart.");
        pw.println("  start-faking-scans");
        pw.println("    Start faking scan results into the framework (configured with "
                + "'add-fake-scan'), stop with 'stop-faking-scans'.");
        pw.println("  stop-faking-scans");
        pw.println("    Stop faking scan results - started with 'start-faking-scans'.");
        pw.println("  add-fake-scan [-x] <ssid> <bssid> <capabilities> <frequency> <dbm>");
        pw.println("    Add a fake scan result to be used when enabled via `start-faking-scans'.");
        pw.println("    Example WPA2: add-fake-scan fakeWpa2 80:01:02:03:04:05 "
                + "\"[WPA2-PSK-CCMP][RSN-PSK-CCMP][ESS]\" 2412 -55");
        pw.println("    Example WPA3: add-fake-scan fakeWpa3 80:01:02:03:04:06 "
                + "\"[RSN-SAE+FT/SAE-CCMP][ESS]\" 2412 -55");
        pw.println(
                "    Example Open: add-fake-scan fakeOpen 80:01:02:03:04:07 \"[ESS]\" 2412 -55");
        pw.println("    Example OWE: add-fake-scan fakeOwe 80:01:02:03:04:08 \"[RSN-OWE-CCMP]\" "
                + "2412 -55");
        pw.println(
                "    Example WPA2/WPA3 transition mode: add-fake-scan fakeWpa2t3 80:01:02:03:04:09 "
                        + "\"[WPA2-PSK-CCMP][RSN-PSK+SAE-CCMP][ESS][MFPC]\" 2412 -55");
        pw.println(
                "    Example Open/OWE transition mode: add-fake-scan fakeOpenOwe 80:01:02:03:04:0A "
                        + "\"[RSN-OWE_TRANSITION-CCMP][ESS]\" 2412 -55");
        pw.println(
                "    Example Passpoint: add-fake-scan fakePasspoint 80:01:02:03:04:0B "
                        + "\"[WPA2-EAP/SHA1-CCMP][RSN-EAP/SHA1-CCMP][ESS][MFPR][MFPC]"
                        + "[PASSPOINT]\" 2412 -55");
        pw.println("    -x - Specifies the SSID as hex digits instead of plain text");
        pw.println("  reset-fake-scans");
        pw.println("    Resets all fake scan results added by 'add-fake-scan'.");
        pw.println("  enable-scanning enabled|disabled [-h]");
        pw.println("    Sets whether all scanning should be enabled or disabled");
        pw.println("    -h - Enable scanning for hidden networks.");
        pw.println("  set-passpoint-enabled enabled|disabled");
        pw.println("    Sets whether Passpoint should be enabled or disabled");
        pw.println(
                "  start-lohs <ssid> (open|wpa2|wpa3|wpa3_transition|owe|owe_transition)"
                        + " <passphrase> [-b 2|5|6|any|bridged|bridged_2_5|bridged_2_6|bridged_5_6]"
                        + " [-x] [-w 20|40|80|160|320] [-f <int> [<int>]])");
        pw.println("    Start local only softap (hotspot) with provided params");
        pw.println("    <ssid> - SSID of the network");
        pw.println("    open|wpa2|wpa3|wpa3_transition|owe|owe_transition - Security type of the "
                + "network.");
        pw.println("        - Use 'open', 'owe', 'owe_transition' for networks with no passphrase");
        pw.println("        - Use 'wpa2', 'wpa3', 'wpa3_transition' for networks with passphrase");
        pw.println("    -b 2|5|6|any|bridged|bridged_2_5|bridged_2_6|bridged_5_6 - select the "
                + "preferred bands.");
        pw.println("        - Use '2' to select 2.4GHz band as the preferred band");
        pw.println("        - Use '5' to select 5GHz band as the preferred band");
        pw.println("        - Use '6' to select 6GHz band as the preferred band");
        pw.println("        - Use 'any' to indicate no band preference");
        pw.println("        - Use 'bridged' to indicate bridged AP which enables APs on both "
                + "2.4G + 5G");
        pw.println("        - Use 'bridged_2_5' to indicate bridged AP which enables APs on both "
                + "2.4G + 5G");
        pw.println("        - Use 'bridged_2_6' to indicate bridged AP which enables APs on both "
                + "2.4G + 6G");
        pw.println("        - Use 'bridged_5_6' to indicate bridged AP which enables APs on both "
                + "5G + 6G");
        pw.println("    Note: If the band option is not provided, 2.4GHz is the preferred band.");
        pw.println("          The exact channel is auto-selected by FW unless overridden by "
                + "force-softap-channel command or '-f <int> <int>' option");
        pw.println("    -f <int> <int> - force exact channel frequency for operation channel");
        pw.println("    Note: -f <int> <int> - must be the last option");
        pw.println("          For example:");
        pw.println("          Use '-f 2412' to enable single Soft Ap on 2412");
        pw.println("          Use '-f 2412 5745' to enable bridged dual lohs on 2412 and 5745");
        pw.println("    -x - Specifies the SSID as hex digits instead of plain text (T and above)");
        pw.println("    -w 20|40|80|160|320 - select the maximum bandwidth (MHz)");
        pw.println("  stop-softap");
        pw.println("    Stop softap (hotspot)");
        pw.println("    Note: If the band option is not provided, 2.4GHz is the preferred band.");
        pw.println("  stop-lohs");
        pw.println("    Stop local only softap (hotspot)");
        pw.println("  set-multi-internet-mode 0|1|2");
        pw.println("    Sets Multi Internet use case mode. 0-disabled 1-dbs 2-multi ap");
        pw.println("  set-pno-request <ssid> [-f <frequency>]");
        pw.println("    Requests to include a non-quoted UTF-8 SSID in PNO scans");
        pw.println("  clear-pno-request");
        pw.println("    Clear the PNO scan request.");
        pw.println("  start-dpp-enrollee-responder [-i <info>] [-c <curve>]");
        pw.println("    Start DPP Enrollee responder mode.");
        pw.println("    -i - Device Info to be used in DPP Bootstrapping URI");
        pw.println("    -c - Cryptography Curve integer 1:p256v1, 2:s384r1, etc");
        pw.println("  start-dpp-configurator-initiator <networkId> <netRole> <enrolleeURI>");
        pw.println("    Start DPP Configurator Initiator mode.");
        pw.println("    netRole - 0: STA, 1: AP");
        pw.println("    enrolleeURI - Bootstrapping URI received from Enrollee");
        pw.println("  stop-dpp");
        pw.println("    Stop DPP session.");
        pw.println("  set-ssid-charset <locale_language> <charset_name>");
        pw.println("    Sets the SSID translation charset for the given locale language.");
        pw.println("    Example: set-ssid-charset zh GBK");
        pw.println("  clear-ssid-charsets");
        pw.println("    Clears the SSID translation charsets set in set-ssid-charset.");
        pw.println("  get-last-caller-info api_type");
        pw.println("    Get the last caller information for a WifiManager.ApiType");
        pw.println("  trigger-afc-location-update <longitude> <latitude> <height>");
        pw.println("    Passes in longitude, latitude, and height values as arguments of type "
                + "double for a fake location update to trigger framework logic to query the AFC "
                + "server. The longitude and latitude pair is in decimal degrees and the height"
                + " is the altitude in meters. The server URL needs to have been previously set "
                + "with the configure-afc-server shell command.");
        pw.println("    Example: trigger-afc-location-update 37.425056 -122.984157 3.043");
        pw.println("  set-afc-channel-allowance -e <secs_until_expiry> [-f <low_freq>,<high_freq>,"
                + "<psd>:...|none] [-c <operating_class>,<channel_cfi>,<max_eirp>:...|none]");
        pw.println("    Sets the allowed AFC channels and frequencies.");
        pw.println("    -e - Seconds until the availability expires.");
        pw.println("    -f - Colon-separated list of available frequency info.");
        pw.println("      Note: each frequency should contain 3 comma separated values, where "
                + "the first is the low frequency (MHz), the second the high frequency (MHz), the "
                + "third the max PSD (dBm per MHz). To set an empty frequency list, enter \"none\" "
                + "in place of the list of allowed frequencies.");
        pw.println("    -c - Colon-separated list of available channel info.");
        pw.println("      Note: each channel should contain 3 comma separated values, where "
                + "the first is the global operating class, the second the channel CFI, "
                + "the third the max EIRP in dBm. To set an empty channel list, enter \"none\" in "
                + "place of the list of allowed channels.");
        pw.println("    Example: set-afc-channel-allowance -e 30 -c none -f "
                + "5925,6020,23:6020,6050,1");
        pw.println("  configure-afc-server <url> [-r [<request property key> <request property "
                + "value>] ...]");
        pw.println("    Sets the server URL and request properties for the HTTP request which the "
                + "AFC Client will query.");
        pw.println("    -r - HTTP header fields that come in pairs of key and value which are added"
                + " to the HTTP request. Must be an even number of arguments. If there is no -r "
                + "option provided or no arguments provided after the -r option, then set the "
                + "request properties to none in the request.");
        pw.println("    Example: configure-afc-server https://testURL -r key1 value1 key2 value2");
    }

    @Override
    public void onHelp() {
        final PrintWriter pw = getOutPrintWriter();
        pw.println("Wi-Fi (wifi) commands:");
        pw.println("  help or -h");
        pw.println("    Print this help text.");
        onHelpNonPrivileged(pw);
        if (Binder.getCallingUid() == Process.ROOT_UID) {
            onHelpPrivileged(pw);
        }
        pw.println();
    }

    private void printWifiNetworkSuggestions(PrintWriter pw,
            Collection<WifiNetworkSuggestion> suggestions) {
        if (suggestions == null || suggestions.isEmpty()) {
            pw.println("No suggestions on this device");
        } else {
            pw.println("SSID                         Security type(s)");
            for (WifiNetworkSuggestion suggestion : suggestions) {
                pw.println(String.format("%-32s %-4s",
                        WifiInfo.sanitizeSsid(suggestion.getWifiConfiguration().SSID),
                        suggestion.getWifiConfiguration().getSecurityParamsList().stream()
                                .map(p -> WifiConfiguration.getSecurityTypeName(
                                        p.getSecurityType())
                                        + (p.isAddedByAutoUpgrade() ? "^" : ""))
                                .collect(Collectors.joining("/"))));
            }
        }
    }
}<|MERGE_RESOLUTION|>--- conflicted
+++ resolved
@@ -2952,18 +2952,6 @@
         pw.println(
                 "    get allowed channels in each operation mode from wifiManager if available. "
                         + "Otherwise, it returns from wifiScanner.");
-<<<<<<< HEAD
-        pw.println("  force-overlay-config-value <overlayName> <configString> enabled|disabled");
-        pw.println("    Force overlay to a specified value. See below for supported overlays.");
-        pw.println("    <overlayName> - name of the overlay whose value is overridden.");
-        pw.println("        - Currently supports:");
-        pw.println("            - config_wifi_background_scan_support: accepts boolean"
-                + "<configString> = true|false.");
-        pw.println("    <configString> - override value of the overlay. See above for accepted"
-                + "values per overlay.");
-        pw.println("    enabled|disabled: enable the override or disable it and revert to using"
-                + "the built-in value.");
-=======
         pw.println("    -b - set the band in which channels are allowed");
         pw.println("       '1'  - band 2.4 GHz");
         pw.println("       '6'  - band 5 GHz with DFS channels");
@@ -2972,7 +2960,16 @@
         pw.println("       '15' - band 2.4, 5, and 6 GHz with DFS channels");
         pw.println("       '16' - band 60 GHz");
         pw.println("       '31' - band 2.4, 5, 6 and 60 GHz with DFS channels");
->>>>>>> 1c8c7fbe
+        pw.println("  force-overlay-config-value <overlayName> <configString> enabled|disabled");
+        pw.println("    Force overlay to a specified value. See below for supported overlays.");
+        pw.println("    <overlayName> - name of the overlay whose value is overridden.");
+        pw.println("        - Currently supports:");
+        pw.println("            - config_wifi_background_scan_support: accepts boolean "
+                + "<configString> = true|false.");
+        pw.println("    <configString> - override value of the overlay. See above for accepted "
+                + "values per overlay.");
+        pw.println("    enabled|disabled: enable the override or disable it and revert to using "
+                + "the built-in value.");
     }
 
     private void onHelpPrivileged(PrintWriter pw) {
