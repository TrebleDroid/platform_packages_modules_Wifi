/*
 * Copyright (C) 2010 The Android Open Source Project
 *
 * Licensed under the Apache License, Version 2.0 (the "License");
 * you may not use this file except in compliance with the License.
 * You may obtain a copy of the License at
 *
 *      http://www.apache.org/licenses/LICENSE-2.0
 *
 * Unless required by applicable law or agreed to in writing, software
 * distributed under the License is distributed on an "AS IS" BASIS,
 * WITHOUT WARRANTIES OR CONDITIONS OF ANY KIND, either express or implied.
 * See the License for the specific language governing permissions and
 * limitations under the License.
 */

package com.android.server.wifi;

import static com.android.server.wifi.WifiController.CMD_AIRPLANE_TOGGLED;
import static com.android.server.wifi.WifiController.CMD_BATTERY_CHANGED;
import static com.android.server.wifi.WifiController.CMD_EMERGENCY_CALL_STATE_CHANGED;
import static com.android.server.wifi.WifiController.CMD_EMERGENCY_MODE_CHANGED;
import static com.android.server.wifi.WifiController.CMD_LOCKS_CHANGED;
import static com.android.server.wifi.WifiController.CMD_SCAN_ALWAYS_MODE_CHANGED;
import static com.android.server.wifi.WifiController.CMD_SCREEN_OFF;
import static com.android.server.wifi.WifiController.CMD_SCREEN_ON;
import static com.android.server.wifi.WifiController.CMD_SET_AP;
import static com.android.server.wifi.WifiController.CMD_USER_PRESENT;
import static com.android.server.wifi.WifiController.CMD_WIFI_TOGGLED;

import android.Manifest;
import android.app.ActivityManager;
import android.app.AppOpsManager;
import android.bluetooth.BluetoothAdapter;
import android.content.BroadcastReceiver;
import android.content.Context;
import android.content.Intent;
import android.content.IntentFilter;
import android.content.pm.PackageManager;
import android.content.pm.UserInfo;
import android.database.ContentObserver;
import android.net.ConnectivityManager;
import android.net.DhcpInfo;
import android.net.DhcpResults;
import android.net.Network;
import android.net.NetworkScorerAppManager;
import android.net.NetworkUtils;
import android.net.Uri;
import android.net.wifi.IWifiManager;
import android.net.wifi.ScanInfo;
import android.net.wifi.ScanResult;
import android.net.wifi.ScanSettings;
import android.net.wifi.WifiActivityEnergyInfo;
import android.net.wifi.WifiConfiguration;
import android.net.wifi.WifiConnectionStatistics;
import android.net.wifi.WifiEnterpriseConfig;
import android.net.wifi.WifiInfo;
import android.net.wifi.WifiLinkLayerStats;
import android.net.wifi.WifiManager;
import android.os.AsyncTask;
import android.os.Binder;
import android.os.Build;
import android.os.Handler;
import android.os.HandlerThread;
import android.os.IBinder;
import android.os.Message;
import android.os.Messenger;
import android.os.PowerManager;
import android.os.RemoteException;
import android.os.SystemClock;
import android.os.UserHandle;
import android.os.UserManager;
import android.os.WorkSource;
import android.provider.Settings;
import android.text.TextUtils;
import android.util.Log;
import android.util.Slog;

import com.android.internal.app.IBatteryStats;
import com.android.internal.telephony.IccCardConstants;
import com.android.internal.telephony.PhoneConstants;
import com.android.internal.telephony.TelephonyIntents;
import com.android.internal.util.AsyncChannel;
import com.android.server.am.BatteryStatsService;
import com.android.server.wifi.configparse.ConfigBuilder;
import com.android.server.wifi.hotspot2.Utils;
import com.android.server.wifi.hotspot2.osu.OSUInfo;
import com.android.server.wifi.hotspot2.osu.OSUManager;

import org.xml.sax.SAXException;

import java.io.BufferedReader;
import java.io.FileDescriptor;
import java.io.FileNotFoundException;
import java.io.FileReader;
import java.io.IOException;
import java.io.PrintWriter;
import java.net.Inet4Address;
import java.net.InetAddress;
import java.security.GeneralSecurityException;
import java.security.KeyStore;
import java.security.cert.CertPath;
import java.security.cert.CertPathValidator;
import java.security.cert.CertPathValidatorException;
import java.security.cert.CertificateFactory;
import java.security.cert.PKIXParameters;
import java.security.cert.X509Certificate;
import java.util.ArrayList;
import java.util.Arrays;
import java.util.Collection;
import java.util.HashMap;
import java.util.List;
import java.util.Map;

/**
 * WifiService handles remote WiFi operation requests by implementing
 * the IWifiManager interface.
 *
 * @hide
 */
public class WifiServiceImpl extends IWifiManager.Stub {
    private static final String TAG = "WifiService";
    private static final boolean DBG = true;
    private static final boolean VDBG = false;

    final WifiStateMachine mWifiStateMachine;

    private final Context mContext;

    final LockList mLocks = new LockList();
    // some wifi lock statistics
    private int mFullHighPerfLocksAcquired;
    private int mFullHighPerfLocksReleased;
    private int mFullLocksAcquired;
    private int mFullLocksReleased;
    private int mScanLocksAcquired;
    private int mScanLocksReleased;

    private final List<Multicaster> mMulticasters =
            new ArrayList<Multicaster>();
    private int mMulticastEnabled;
    private int mMulticastDisabled;

    private final IBatteryStats mBatteryStats;
    private final PowerManager mPowerManager;
    private final AppOpsManager mAppOps;
    private final UserManager mUserManager;

    // Debug counter tracking scan requests sent by WifiManager
    private int scanRequestCounter = 0;

    /* Tracks the open wi-fi network notification */
    private WifiNotificationController mNotificationController;
    /* Polls traffic stats and notifies clients */
    private WifiTrafficPoller mTrafficPoller;
    /* Tracks the persisted states for wi-fi & airplane mode */
    final WifiSettingsStore mSettingsStore;
    /* Logs connection events and some general router and scan stats */
    private final WifiMetrics mWifiMetrics;
    /* Manages affiliated certificates for current user */
    private final WifiCertManager mCertManager;

    /**
     * Asynchronous channel to WifiStateMachine
     */
    private AsyncChannel mWifiStateMachineChannel;

    /**
     * Handles client connections
     */
    private class ClientHandler extends Handler {

        ClientHandler(android.os.Looper looper) {
            super(looper);
        }

        @Override
        public void handleMessage(Message msg) {
            switch (msg.what) {
                case AsyncChannel.CMD_CHANNEL_HALF_CONNECTED: {
                    if (msg.arg1 == AsyncChannel.STATUS_SUCCESSFUL) {
                        if (DBG) Slog.d(TAG, "New client listening to asynchronous messages");
                        // We track the clients by the Messenger
                        // since it is expected to be always available
                        mTrafficPoller.addClient(msg.replyTo);
                    } else {
                        Slog.e(TAG, "Client connection failure, error=" + msg.arg1);
                    }
                    break;
                }
                case AsyncChannel.CMD_CHANNEL_DISCONNECTED: {
                    if (msg.arg1 == AsyncChannel.STATUS_SEND_UNSUCCESSFUL) {
                        if (DBG) Slog.d(TAG, "Send failed, client connection lost");
                    } else {
                        if (DBG) Slog.d(TAG, "Client connection lost with reason: " + msg.arg1);
                    }
                    mTrafficPoller.removeClient(msg.replyTo);
                    break;
                }
                case AsyncChannel.CMD_CHANNEL_FULL_CONNECTION: {
                    AsyncChannel ac = new AsyncChannel();
                    ac.connect(mContext, this, msg.replyTo);
                    break;
                }
                /* Client commands are forwarded to state machine */
                case WifiManager.CONNECT_NETWORK:
                case WifiManager.SAVE_NETWORK: {
                    WifiConfiguration config = (WifiConfiguration) msg.obj;
                    int networkId = msg.arg1;
                    if (msg.what == WifiManager.SAVE_NETWORK) {
                        Slog.d("WiFiServiceImpl ", "SAVE"
                                + " nid=" + Integer.toString(networkId)
                                + " uid=" + msg.sendingUid
                                + " name="
                                + mContext.getPackageManager().getNameForUid(msg.sendingUid));
                    }
                    if (msg.what == WifiManager.CONNECT_NETWORK) {
                        Slog.d("WiFiServiceImpl ", "CONNECT "
                                + " nid=" + Integer.toString(networkId)
                                + " uid=" + msg.sendingUid
                                + " name="
                                + mContext.getPackageManager().getNameForUid(msg.sendingUid));
                    }

                    if (config != null && isValid(config)) {
                        if (DBG) Slog.d(TAG, "Connect with config" + config);
                        mWifiStateMachine.sendMessage(Message.obtain(msg));
                    } else if (config == null
                            && networkId != WifiConfiguration.INVALID_NETWORK_ID) {
                        if (DBG) Slog.d(TAG, "Connect with networkId" + networkId);
                        mWifiStateMachine.sendMessage(Message.obtain(msg));
                    } else {
                        Slog.e(TAG, "ClientHandler.handleMessage ignoring invalid msg=" + msg);
                        if (msg.what == WifiManager.CONNECT_NETWORK) {
                            replyFailed(msg, WifiManager.CONNECT_NETWORK_FAILED,
                                    WifiManager.INVALID_ARGS);
                        } else {
                            replyFailed(msg, WifiManager.SAVE_NETWORK_FAILED,
                                    WifiManager.INVALID_ARGS);
                        }
                    }
                    break;
                }
                case WifiManager.FORGET_NETWORK:
<<<<<<< HEAD
                    if (isAdminUserOrProfile(msg.sendingUid)) {
                        mWifiStateMachine.sendMessage(Message.obtain(msg));
                    } else {
                        Slog.e(TAG, "Forget is not authorized for user");
                        replyFailed(msg, WifiManager.FORGET_NETWORK_FAILED,
                                WifiManager.NOT_AUTHORIZED);
                    }
=======
                    mWifiStateMachine.sendMessage(Message.obtain(msg));
>>>>>>> 456a1c9d
                    break;
                case WifiManager.START_WPS:
                case WifiManager.CANCEL_WPS:
                case WifiManager.DISABLE_NETWORK:
                case WifiManager.RSSI_PKTCNT_FETCH: {
                    mWifiStateMachine.sendMessage(Message.obtain(msg));
                    break;
                }
                default: {
                    Slog.d(TAG, "ClientHandler.handleMessage ignoring msg=" + msg);
                    break;
                }
            }
        }

        private void replyFailed(Message msg, int what, int why) {
            Message reply = msg.obtain();
            reply.what = what;
            reply.arg1 = why;
            try {
                msg.replyTo.send(reply);
            } catch (RemoteException e) {
                // There's not much we can do if reply can't be sent!
            }
        }
    }
    private ClientHandler mClientHandler;

    /**
     * Handles interaction with WifiStateMachine
     */
    private class WifiStateMachineHandler extends Handler {
        private AsyncChannel mWsmChannel;

        WifiStateMachineHandler(android.os.Looper looper) {
            super(looper);
            mWsmChannel = new AsyncChannel();
            mWsmChannel.connect(mContext, this, mWifiStateMachine.getHandler());
        }

        @Override
        public void handleMessage(Message msg) {
            switch (msg.what) {
                case AsyncChannel.CMD_CHANNEL_HALF_CONNECTED: {
                    if (msg.arg1 == AsyncChannel.STATUS_SUCCESSFUL) {
                        mWifiStateMachineChannel = mWsmChannel;
                    } else {
                        Slog.e(TAG, "WifiStateMachine connection failure, error=" + msg.arg1);
                        mWifiStateMachineChannel = null;
                    }
                    break;
                }
                case AsyncChannel.CMD_CHANNEL_DISCONNECTED: {
                    Slog.e(TAG, "WifiStateMachine channel lost, msg.arg1 =" + msg.arg1);
                    mWifiStateMachineChannel = null;
                    //Re-establish connection to state machine
                    mWsmChannel.connect(mContext, this, mWifiStateMachine.getHandler());
                    break;
                }
                default: {
                    Slog.d(TAG, "WifiStateMachineHandler.handleMessage ignoring msg=" + msg);
                    break;
                }
            }
        }
    }

    WifiStateMachineHandler mWifiStateMachineHandler;

    private WifiController mWifiController;

    public WifiServiceImpl(Context context) {
        mContext = context;
        FrameworkFacade facade = new FrameworkFacade();
        HandlerThread wifiThread = new HandlerThread("WifiService");
        wifiThread.start();
        mWifiMetrics = new WifiMetrics();
        mTrafficPoller = new WifiTrafficPoller(mContext, wifiThread.getLooper(),
                WifiNative.getWlanNativeInterface().getInterfaceName());
        mWifiStateMachine = new WifiStateMachine(mContext, mTrafficPoller, facade, mWifiMetrics);
        mSettingsStore = new WifiSettingsStore(mContext);
        mWifiStateMachine.enableRssiPolling(true);
        mBatteryStats = BatteryStatsService.getService();
        mPowerManager = context.getSystemService(PowerManager.class);
        mAppOps = (AppOpsManager)context.getSystemService(Context.APP_OPS_SERVICE);
        mUserManager = UserManager.get(mContext);
        mCertManager = new WifiCertManager(mContext);

        mNotificationController = new WifiNotificationController(mContext, mWifiStateMachine);


        mClientHandler = new ClientHandler(wifiThread.getLooper());
        mWifiStateMachineHandler = new WifiStateMachineHandler(wifiThread.getLooper());
        mWifiController = new WifiController(mContext, mWifiStateMachine,
                mSettingsStore, mLocks, wifiThread.getLooper(), facade);
    }


    /**
     * Check if Wi-Fi needs to be enabled and start
     * if needed
     *
     * This function is used only at boot time
     */
    public void checkAndStartWifi() {
        /* Check if wi-fi needs to be enabled */
        boolean wifiEnabled = mSettingsStore.isWifiToggleEnabled();
        Slog.i(TAG, "WifiService starting up with Wi-Fi " +
                (wifiEnabled ? "enabled" : "disabled"));

        registerForScanModeChange();
        mContext.registerReceiver(
                new BroadcastReceiver() {
                    @Override
                    public void onReceive(Context context, Intent intent) {
                        if (mSettingsStore.handleAirplaneModeToggled()) {
                            mWifiController.sendMessage(CMD_AIRPLANE_TOGGLED);
                        }
                        if (mSettingsStore.isAirplaneModeOn()) {
                            Log.d(TAG, "resetting country code because Airplane mode is ON");
                            mWifiStateMachine.resetCountryCode();
                        }
                    }
                },
                new IntentFilter(Intent.ACTION_AIRPLANE_MODE_CHANGED));

        mContext.registerReceiver(
                new BroadcastReceiver() {
                    @Override
                    public void onReceive(Context context, Intent intent) {
                        String state = intent.getStringExtra(IccCardConstants.INTENT_KEY_ICC_STATE);
                        if (state.equals(IccCardConstants.INTENT_VALUE_ICC_ABSENT)) {
                            Log.d(TAG, "resetting networks because SIM was removed");
                            mWifiStateMachine.resetSimAuthNetworks();
                            Log.d(TAG, "resetting country code because SIM is removed");
                            mWifiStateMachine.resetCountryCode();
                        }
                    }
                },
                new IntentFilter(TelephonyIntents.ACTION_SIM_STATE_CHANGED));

        // Adding optimizations of only receiving broadcasts when wifi is enabled
        // can result in race conditions when apps toggle wifi in the background
        // without active user involvement. Always receive broadcasts.
        registerForBroadcasts();
        registerForPackageOrUserRemoval();
        mInIdleMode = mPowerManager.isDeviceIdleMode();

        mWifiController.start();

        // If we are already disabled (could be due to airplane mode), avoid changing persist
        // state here
        if (wifiEnabled) setWifiEnabled(wifiEnabled);
    }

    public void handleUserSwitch(int userId) {
        mWifiStateMachine.handleUserSwitch(userId);
    }

    /**
     * see {@link android.net.wifi.WifiManager#pingSupplicant()}
     * @return {@code true} if the operation succeeds, {@code false} otherwise
     */
    public boolean pingSupplicant() {
        enforceAccessPermission();
        if (mWifiStateMachineChannel != null) {
            return mWifiStateMachine.syncPingSupplicant(mWifiStateMachineChannel);
        } else {
            Slog.e(TAG, "mWifiStateMachineChannel is not initialized");
            return false;
        }
    }

    /**
     * see {@link android.net.wifi.WifiManager#startScan}
     * and {@link android.net.wifi.WifiManager#startCustomizedScan}
     *
     * @param settings If null, use default parameter, i.e. full scan.
     * @param workSource If null, all blame is given to the calling uid.
     */
    public void startScan(ScanSettings settings, WorkSource workSource) {
        enforceChangePermission();
        synchronized (this) {
            if (mInIdleMode) {
                // Need to send an immediate scan result broadcast in case the
                // caller is waiting for a result ..

                // clear calling identity to send broadcast
                long callingIdentity = Binder.clearCallingIdentity();
                try {
                    mWifiStateMachine.sendScanResultsAvailableBroadcast(/* scanSucceeded = */ false);
                } finally {
                    // restore calling identity
                    Binder.restoreCallingIdentity(callingIdentity);
                }
                mScanPending = true;
                return;
            }
        }
        if (settings != null) {
            settings = new ScanSettings(settings);
            if (!settings.isValid()) {
                Slog.e(TAG, "invalid scan setting");
                return;
            }
        }
        if (workSource != null) {
            enforceWorkSourcePermission();
            // WifiManager currently doesn't use names, so need to clear names out of the
            // supplied WorkSource to allow future WorkSource combining.
            workSource.clearNames();
        }
        mWifiStateMachine.startScan(Binder.getCallingUid(), scanRequestCounter++,
                settings, workSource);
    }

    public String getWpsNfcConfigurationToken(int netId) {
        enforceConnectivityInternalPermission();
        return mWifiStateMachine.syncGetWpsNfcConfigurationToken(netId);
    }

    boolean mInIdleMode;
    boolean mScanPending;

    void handleIdleModeChanged() {
        boolean doScan = false;
        synchronized (this) {
            boolean idle = mPowerManager.isDeviceIdleMode();
            if (mInIdleMode != idle) {
                mInIdleMode = idle;
                if (!idle) {
                    if (mScanPending) {
                        mScanPending = false;
                        doScan = true;
                    }
                }
            }
        }
        if (doScan) {
            // Someone requested a scan while we were idle; do a full scan now.
            startScan(null, null);
        }
    }

    private void enforceAccessPermission() {
        mContext.enforceCallingOrSelfPermission(android.Manifest.permission.ACCESS_WIFI_STATE,
                "WifiService");
    }

    private void enforceChangePermission() {
        mContext.enforceCallingOrSelfPermission(android.Manifest.permission.CHANGE_WIFI_STATE,
                "WifiService");
    }

    private void enforceLocationHardwarePermission() {
        mContext.enforceCallingOrSelfPermission(Manifest.permission.LOCATION_HARDWARE,
                "LocationHardware");
    }

    private void enforceReadCredentialPermission() {
        mContext.enforceCallingOrSelfPermission(android.Manifest.permission.READ_WIFI_CREDENTIAL,
                                                "WifiService");
    }

    private void enforceWorkSourcePermission() {
        mContext.enforceCallingPermission(android.Manifest.permission.UPDATE_DEVICE_STATS,
                "WifiService");

    }

    private void enforceMulticastChangePermission() {
        mContext.enforceCallingOrSelfPermission(
                android.Manifest.permission.CHANGE_WIFI_MULTICAST_STATE,
                "WifiService");
    }

    private void enforceConnectivityInternalPermission() {
        mContext.enforceCallingOrSelfPermission(
                android.Manifest.permission.CONNECTIVITY_INTERNAL,
                "ConnectivityService");
    }

    /**
     * see {@link android.net.wifi.WifiManager#setWifiEnabled(boolean)}
     * @param enable {@code true} to enable, {@code false} to disable.
     * @return {@code true} if the enable/disable operation was
     *         started or is already in the queue.
     */
    public synchronized boolean setWifiEnabled(boolean enable) {
        enforceChangePermission();
        Slog.d(TAG, "setWifiEnabled: " + enable + " pid=" + Binder.getCallingPid()
                    + ", uid=" + Binder.getCallingUid());

        /*
        * Caller might not have WRITE_SECURE_SETTINGS,
        * only CHANGE_WIFI_STATE is enforced
        */

        long ident = Binder.clearCallingIdentity();
        try {
            if (! mSettingsStore.handleWifiToggled(enable)) {
                // Nothing to do if wifi cannot be toggled
                return true;
            }
        } finally {
            Binder.restoreCallingIdentity(ident);
        }

        mWifiController.sendMessage(CMD_WIFI_TOGGLED);
        return true;
    }

    /**
     * see {@link WifiManager#getWifiState()}
     * @return One of {@link WifiManager#WIFI_STATE_DISABLED},
     *         {@link WifiManager#WIFI_STATE_DISABLING},
     *         {@link WifiManager#WIFI_STATE_ENABLED},
     *         {@link WifiManager#WIFI_STATE_ENABLING},
     *         {@link WifiManager#WIFI_STATE_UNKNOWN}
     */
    public int getWifiEnabledState() {
        enforceAccessPermission();
        return mWifiStateMachine.syncGetWifiState();
    }

    /**
     * see {@link android.net.wifi.WifiManager#setWifiApEnabled(WifiConfiguration, boolean)}
     * @param wifiConfig SSID, security and channel details as
     *        part of WifiConfiguration
     * @param enabled true to enable and false to disable
     */
    public void setWifiApEnabled(WifiConfiguration wifiConfig, boolean enabled) {
        enforceChangePermission();
        ConnectivityManager.enforceTetherChangePermission(mContext);
        if (mUserManager.hasUserRestriction(UserManager.DISALLOW_CONFIG_TETHERING)) {
            throw new SecurityException("DISALLOW_CONFIG_TETHERING is enabled for this user.");
        }
        // null wifiConfig is a meaningful input for CMD_SET_AP
        if (wifiConfig == null || isValid(wifiConfig)) {
            mWifiController.obtainMessage(CMD_SET_AP, enabled ? 1 : 0, 0, wifiConfig).sendToTarget();
        } else {
            Slog.e(TAG, "Invalid WifiConfiguration");
        }
    }

    /**
     * see {@link WifiManager#getWifiApState()}
     * @return One of {@link WifiManager#WIFI_AP_STATE_DISABLED},
     *         {@link WifiManager#WIFI_AP_STATE_DISABLING},
     *         {@link WifiManager#WIFI_AP_STATE_ENABLED},
     *         {@link WifiManager#WIFI_AP_STATE_ENABLING},
     *         {@link WifiManager#WIFI_AP_STATE_FAILED}
     */
    public int getWifiApEnabledState() {
        enforceAccessPermission();
        return mWifiStateMachine.syncGetWifiApState();
    }

    /**
     * see {@link WifiManager#getWifiApConfiguration()}
     * @return soft access point configuration
     */
    public WifiConfiguration getWifiApConfiguration() {
        enforceAccessPermission();
        return mWifiStateMachine.syncGetWifiApConfiguration();
    }

    /**
     * see {@link WifiManager#buildWifiConfig()}
     * @return a WifiConfiguration.
     */
    public WifiConfiguration buildWifiConfig(String uriString, String mimeType, byte[] data) {
        if (mimeType.equals(ConfigBuilder.WifiConfigType)) {
            try {
                return ConfigBuilder.buildConfig(uriString, data, mContext);
            }
            catch (IOException | GeneralSecurityException | SAXException e) {
                Log.e(TAG, "Failed to parse wi-fi configuration: " + e);
            }
        }
        else {
            Log.i(TAG, "Unknown wi-fi config type: " + mimeType);
        }
        return null;
    }

    /**
     * see {@link WifiManager#setWifiApConfiguration(WifiConfiguration)}
     * @param wifiConfig WifiConfiguration details for soft access point
     */
    public void setWifiApConfiguration(WifiConfiguration wifiConfig) {
        enforceChangePermission();
        if (wifiConfig == null)
            return;
        if (isValid(wifiConfig)) {
            mWifiStateMachine.setWifiApConfiguration(wifiConfig);
        } else {
            Slog.e(TAG, "Invalid WifiConfiguration");
        }
    }

    /**
     * @param enable {@code true} to enable, {@code false} to disable.
     * @return {@code true} if the enable/disable operation was
     *         started or is already in the queue.
     */
    public boolean isScanAlwaysAvailable() {
        enforceAccessPermission();
        return mSettingsStore.isScanAlwaysAvailable();
    }

    /**
     * see {@link android.net.wifi.WifiManager#disconnect()}
     */
    public void disconnect() {
        enforceChangePermission();
        mWifiStateMachine.disconnectCommand();
    }

    /**
     * see {@link android.net.wifi.WifiManager#reconnect()}
     */
    public void reconnect() {
        enforceChangePermission();
        mWifiStateMachine.reconnectCommand();
    }

    /**
     * see {@link android.net.wifi.WifiManager#reassociate()}
     */
    public void reassociate() {
        enforceChangePermission();
        mWifiStateMachine.reassociateCommand();
    }

    /**
     * see {@link android.net.wifi.WifiManager#getSupportedFeatures}
     */
    public int getSupportedFeatures() {
        enforceAccessPermission();
        if (mWifiStateMachineChannel != null) {
            return mWifiStateMachine.syncGetSupportedFeatures(mWifiStateMachineChannel);
        } else {
            Slog.e(TAG, "mWifiStateMachineChannel is not initialized");
            return 0;
        }
    }

    /**
     * see {@link android.net.wifi.WifiManager#getControllerActivityEnergyInfo(int)}
     */
    public WifiActivityEnergyInfo reportActivityInfo() {
        enforceAccessPermission();
        if ((getSupportedFeatures() & WifiManager.WIFI_FEATURE_LINK_LAYER_STATS) == 0) {
            return null;
        }
        WifiLinkLayerStats stats;
        WifiActivityEnergyInfo energyInfo = null;
        if (mWifiStateMachineChannel != null) {
            stats = mWifiStateMachine.syncGetLinkLayerStats(mWifiStateMachineChannel);
            if (stats != null) {
                final long rxIdleCurrent = mContext.getResources().getInteger(
                        com.android.internal.R.integer.config_wifi_idle_receive_cur_ma);
                final long rxCurrent = mContext.getResources().getInteger(
                        com.android.internal.R.integer.config_wifi_active_rx_cur_ma);
                final long txCurrent = mContext.getResources().getInteger(
                        com.android.internal.R.integer.config_wifi_tx_cur_ma);
                final double voltage = mContext.getResources().getInteger(
                        com.android.internal.R.integer.config_wifi_operating_voltage_mv)
                        / 1000.0;

                final long rxIdleTime = stats.on_time - stats.tx_time - stats.rx_time;
                final long energyUsed = (long)((stats.tx_time * txCurrent +
                        stats.rx_time * rxCurrent +
                        rxIdleTime * rxIdleCurrent) * voltage);
                if (VDBG || rxIdleTime < 0 || stats.on_time < 0 || stats.tx_time < 0 ||
                        stats.rx_time < 0 || energyUsed < 0) {
                    StringBuilder sb = new StringBuilder();
                    sb.append(" rxIdleCur=" + rxIdleCurrent);
                    sb.append(" rxCur=" + rxCurrent);
                    sb.append(" txCur=" + txCurrent);
                    sb.append(" voltage=" + voltage);
                    sb.append(" on_time=" + stats.on_time);
                    sb.append(" tx_time=" + stats.tx_time);
                    sb.append(" rx_time=" + stats.rx_time);
                    sb.append(" rxIdleTime=" + rxIdleTime);
                    sb.append(" energy=" + energyUsed);
                    Log.d(TAG, " reportActivityInfo: " + sb.toString());
                }

                // Convert the LinkLayerStats into EnergyActivity
                energyInfo = new WifiActivityEnergyInfo(SystemClock.elapsedRealtime(),
                        WifiActivityEnergyInfo.STACK_STATE_STATE_IDLE, stats.tx_time,
                        stats.rx_time, rxIdleTime, energyUsed);
            }
            if (energyInfo != null && energyInfo.isValid()) {
                return energyInfo;
            } else {
                return null;
            }
        } else {
            Slog.e(TAG, "mWifiStateMachineChannel is not initialized");
            return null;
        }
    }

    /**
     * see {@link android.net.wifi.WifiManager#getConfiguredNetworks()}
     * @return the list of configured networks
     */
    public List<WifiConfiguration> getConfiguredNetworks() {
        enforceAccessPermission();
        if (mWifiStateMachineChannel != null) {
            return mWifiStateMachine.syncGetConfiguredNetworks(Binder.getCallingUid(),
                    mWifiStateMachineChannel);
        } else {
            Slog.e(TAG, "mWifiStateMachineChannel is not initialized");
            return null;
        }
    }

    /**
     * see {@link android.net.wifi.WifiManager#getPrivilegedConfiguredNetworks()}
     * @return the list of configured networks with real preSharedKey
     */
    public List<WifiConfiguration> getPrivilegedConfiguredNetworks() {
        enforceReadCredentialPermission();
        enforceAccessPermission();
        if (mWifiStateMachineChannel != null) {
            return mWifiStateMachine.syncGetPrivilegedConfiguredNetwork(mWifiStateMachineChannel);
        } else {
            Slog.e(TAG, "mWifiStateMachineChannel is not initialized");
            return null;
        }
    }

    /**
     * Returns a WifiConfiguration matching this ScanResult
     * @param scanResult scanResult that represents the BSSID
     * @return {@link WifiConfiguration} that matches this BSSID or null
     */
    public WifiConfiguration getMatchingWifiConfig(ScanResult scanResult) {
        enforceAccessPermission();
        return mWifiStateMachine.syncGetMatchingWifiConfig(scanResult, mWifiStateMachineChannel);
    }


    /**
     * see {@link android.net.wifi.WifiManager#addOrUpdateNetwork(WifiConfiguration)}
     * @return the supplicant-assigned identifier for the new or updated
     * network if the operation succeeds, or {@code -1} if it fails
     */
    public int addOrUpdateNetwork(WifiConfiguration config) {
        enforceChangePermission();
        if (isValid(config) && isValidPasspoint(config)) {

            WifiEnterpriseConfig enterpriseConfig = config.enterpriseConfig;

            if (!OSUManager.R2_TEST) {
                if (config.isPasspoint() &&
                        (enterpriseConfig.getEapMethod() == WifiEnterpriseConfig.Eap.TLS ||
                                enterpriseConfig.getEapMethod() == WifiEnterpriseConfig.Eap.TTLS)) {
                    try {
                        verifyCert(enterpriseConfig.getCaCertificate());
                    } catch (CertPathValidatorException cpve) {
                        Slog.e(TAG, "CA Cert " +
                                enterpriseConfig.getCaCertificate().getSubjectX500Principal() +
                                " untrusted: " + cpve.getMessage());
                        return -1;
                    } catch (GeneralSecurityException | IOException e) {
                        Slog.e(TAG, "Failed to verify certificate" +
                                enterpriseConfig.getCaCertificate().getSubjectX500Principal() +
                                ": " + e);
                        return -1;
                    }
                }
            }

            //TODO: pass the Uid the WifiStateMachine as a message parameter
            Slog.i("addOrUpdateNetwork", " uid = " + Integer.toString(Binder.getCallingUid())
                    + " SSID " + config.SSID
                    + " nid=" + Integer.toString(config.networkId));
            if (config.networkId == WifiConfiguration.INVALID_NETWORK_ID) {
                config.creatorUid = Binder.getCallingUid();
            } else {
                config.lastUpdateUid = Binder.getCallingUid();
            }
            if (mWifiStateMachineChannel != null) {
                return mWifiStateMachine.syncAddOrUpdateNetwork(mWifiStateMachineChannel, config);
            } else {
                Slog.e(TAG, "mWifiStateMachineChannel is not initialized");
                return -1;
            }
        } else {
            Slog.e(TAG, "bad network configuration");
            return -1;
        }
    }

    public static void verifyCert(X509Certificate caCert)
            throws GeneralSecurityException, IOException {
        CertificateFactory factory = CertificateFactory.getInstance("X.509");
        CertPathValidator validator =
                CertPathValidator.getInstance(CertPathValidator.getDefaultType());
        CertPath path = factory.generateCertPath(
                Arrays.asList(caCert));
        KeyStore ks = KeyStore.getInstance("AndroidCAStore");
        ks.load(null, null);
        PKIXParameters params = new PKIXParameters(ks);
        params.setRevocationEnabled(false);
        validator.validate(path, params);
    }

    /**
     * See {@link android.net.wifi.WifiManager#removeNetwork(int)}
     * @param netId the integer that identifies the network configuration
     * to the supplicant
     * @return {@code true} if the operation succeeded
     */
    public boolean removeNetwork(int netId) {
        enforceChangePermission();

        if (mWifiStateMachineChannel != null) {
            return mWifiStateMachine.syncRemoveNetwork(mWifiStateMachineChannel, netId);
        } else {
            Slog.e(TAG, "mWifiStateMachineChannel is not initialized");
            return false;
        }
    }

    /**
     * See {@link android.net.wifi.WifiManager#enableNetwork(int, boolean)}
     * @param netId the integer that identifies the network configuration
     * to the supplicant
     * @param disableOthers if true, disable all other networks.
     * @return {@code true} if the operation succeeded
     */
    public boolean enableNetwork(int netId, boolean disableOthers) {
        enforceChangePermission();
        if (mWifiStateMachineChannel != null) {
            return mWifiStateMachine.syncEnableNetwork(mWifiStateMachineChannel, netId,
                    disableOthers);
        } else {
            Slog.e(TAG, "mWifiStateMachineChannel is not initialized");
            return false;
        }
    }

    /**
     * See {@link android.net.wifi.WifiManager#disableNetwork(int)}
     * @param netId the integer that identifies the network configuration
     * to the supplicant
     * @return {@code true} if the operation succeeded
     */
    public boolean disableNetwork(int netId) {
        enforceChangePermission();
        if (mWifiStateMachineChannel != null) {
            return mWifiStateMachine.syncDisableNetwork(mWifiStateMachineChannel, netId);
        } else {
            Slog.e(TAG, "mWifiStateMachineChannel is not initialized");
            return false;
        }
    }

    /**
     * See {@link android.net.wifi.WifiManager#getConnectionInfo()}
     * @return the Wi-Fi information, contained in {@link WifiInfo}.
     */
    public WifiInfo getConnectionInfo() {
        enforceAccessPermission();
        /*
         * Make sure we have the latest information, by sending
         * a status request to the supplicant.
         */
        return mWifiStateMachine.syncRequestConnectionInfo();
    }

    /**
     * Return the results of the most recent access point scan, in the form of
     * a list of {@link ScanResult} objects.
     * @return the list of results
     */
    public List<ScanResult> getScanResults(String callingPackage) {
        enforceAccessPermission();
        int userId = UserHandle.getCallingUserId();
        int uid = Binder.getCallingUid();
        boolean canReadPeerMacAddresses = checkPeersMacAddress();
        boolean isActiveNetworkScorer =
                NetworkScorerAppManager.isCallerActiveScorer(mContext, uid);
        boolean hasInteractUsersFull = checkInteractAcrossUsersFull();
        long ident = Binder.clearCallingIdentity();
        try {
            if (!canReadPeerMacAddresses && !isActiveNetworkScorer
                    && !isLocationEnabled(callingPackage)) {
                return new ArrayList<ScanResult>();
            }
            if (!canReadPeerMacAddresses && !isActiveNetworkScorer
                    && !checkCallerCanAccessScanResults(callingPackage, uid)) {
                return new ArrayList<ScanResult>();
            }
            if (mAppOps.noteOp(AppOpsManager.OP_WIFI_SCAN, uid, callingPackage)
                    != AppOpsManager.MODE_ALLOWED) {
                return new ArrayList<ScanResult>();
            }
            if (!isCurrentProfile(userId) && !hasInteractUsersFull) {
                return new ArrayList<ScanResult>();
            }
            return mWifiStateMachine.syncGetScanResultsList();
        } finally {
            Binder.restoreCallingIdentity(ident);
        }
    }

    private static final long BSSIDNeighborDistance = 16;

    /**
     * An augmented version of getScanResults that returns ScanResults as well as OSU information
     * wrapped in ScanInfo objects.
     * @param callingPackage
     * @return
     */
    public List<ScanInfo> getScanInfos(String callingPackage) {
        List<ScanResult> scanResults = getScanResults(callingPackage);
        Collection<OSUInfo> osuInfos = mWifiStateMachine.getOSUInfos();
        Map<Long, Integer> rssiMap = new HashMap<>();

        Map<String, List<ScanResult>> ssidMap = new HashMap<>();
        for (ScanResult scanResult : scanResults) {
            List<ScanResult> scanResultSet = ssidMap.get(scanResult.SSID);
            if (scanResultSet == null) {
                scanResultSet = new ArrayList<>();
                ssidMap.put(scanResult.SSID, scanResultSet);
            }
            scanResultSet.add(scanResult);
            rssiMap.put(Utils.parseMac(scanResult.BSSID), scanResult.level);
        }

        Map<String, List<OSUInfo>> osuSsids = new HashMap<>();
        for (OSUInfo osuInfo : osuInfos) {
            List<OSUInfo> osuSet = osuSsids.get(osuInfo.getSSID());
            if (osuSet == null) {
                osuSet = new ArrayList<>();
                osuSsids.put(osuInfo.getSSID(), osuSet);
            }
            osuSet.add(osuInfo);
        }

        List<ScanInfo> scanInfos = new ArrayList<>();
        for (Map.Entry<String, List<ScanResult>> entry : ssidMap.entrySet()) {
            List<ScanResult> scanResultSet = entry.getValue();
            List<OSUInfo> osuSet = osuSsids.get(entry.getKey());
            if (osuSet != null) {
                if (scanResultSet.size() > 1) {
                    // If there are multiple scan results with the same matching OSU SSID, only drop
                    // the ones that have adjacent BSSIDs to some OSU (assuming OSU SSIDs lives on
                    // the same AP as the one advertising the OSU.
                    for (ScanResult scanResult : scanResultSet) {
                        boolean sameAP = false;
                        for (OSUInfo osuInfo : osuSet) {
                            if (Math.abs(Utils.parseMac(scanResult.BSSID) - osuInfo.getBSSID()) <
                                    BSSIDNeighborDistance) {
                                sameAP = true;
                                break;
                            }
                        }
                        if (!sameAP) {
                            scanInfos.add(new ScanInfo(scanResult));
                        }
                    }
                }
                // Else simply don't add the scan result
            }
            else {
                // No OSU match, retain the scan result
                for (ScanResult scanResult : scanResultSet) {
                    scanInfos.add(new ScanInfo(scanResult));
                }
            }
        }

        for (OSUInfo osuInfo : osuInfos) {
            Integer rssi = rssiMap.get(osuInfo.getBSSID());
            scanInfos.add(new ScanInfo(
                    osuInfo.getBSSID(),
                    rssi != null ? rssi : -40,
                    osuInfo.getSSID(),
                    osuInfo.getName(null),
                    osuInfo.getServiceDescription(null),
                    osuInfo.getIconFileElement().getType(),
                    osuInfo.getIconFileElement().getIconData(),
                    osuInfo.getOsuID()));
        }

        return scanInfos;
    }

    public void setOsuSelection(int osuID) {
        mWifiStateMachine.setOSUSelection(osuID);
    }

    private boolean isLocationEnabled(String callingPackage) {
        boolean legacyForegroundApp = !isMApp(mContext, callingPackage)
                && isForegroundApp(callingPackage);
        return legacyForegroundApp || Settings.Secure.getInt(mContext.getContentResolver(),
                Settings.Secure.LOCATION_MODE, Settings.Secure.LOCATION_MODE_OFF)
                != Settings.Secure.LOCATION_MODE_OFF;
    }

    /**
     * Returns true if the caller holds INTERACT_ACROSS_USERS_FULL.
     */
    private boolean checkInteractAcrossUsersFull() {
        return mContext.checkCallingOrSelfPermission(
                android.Manifest.permission.INTERACT_ACROSS_USERS_FULL)
                == PackageManager.PERMISSION_GRANTED;
    }

    /**
     * Returns true if the caller holds PEERS_MAC_ADDRESS.
     */
    private boolean checkPeersMacAddress() {
        return mContext.checkCallingOrSelfPermission(
                android.Manifest.permission.PEERS_MAC_ADDRESS) == PackageManager.PERMISSION_GRANTED;
    }

    /**
     * Returns true if the calling user is the current one or a profile of the
     * current user..
     */
    private boolean isCurrentProfile(int userId) {
        int currentUser = ActivityManager.getCurrentUser();
        if (userId == currentUser) {
            return true;
        }
        List<UserInfo> profiles = mUserManager.getProfiles(currentUser);
        for (UserInfo user : profiles) {
            if (userId == user.id) {
                return true;
            }
        }
        return false;
    }

    /**
<<<<<<< HEAD
     * Returns true if uid is an application running under the admin user or a profile of the admin.
     *
     * Note: Should not be called if identity is cleared.
     */
    private boolean isAdminUserOrProfile(int uid) {
        long ident = Binder.clearCallingIdentity();
        int userId = UserHandle.getUserId(uid);
        try {
            if (mUserManager.isUserAdmin(userId)) {
                return true;
            } else {
                UserInfo profileParent = mUserManager.getProfileParent(userId);
                if (profileParent != null && profileParent.isAdmin()) {
                    return true;
                }
            }
        } finally {
            Binder.restoreCallingIdentity(ident);
        }
        return false;
    }


    /**
=======
>>>>>>> 456a1c9d
     * Tell the supplicant to persist the current list of configured networks.
     * @return {@code true} if the operation succeeded
     *
     * TODO: deprecate this
     */
    public boolean saveConfiguration() {
        boolean result = true;
        enforceChangePermission();
        if (mWifiStateMachineChannel != null) {
            return mWifiStateMachine.syncSaveConfig(mWifiStateMachineChannel);
        } else {
            Slog.e(TAG, "mWifiStateMachineChannel is not initialized");
            return false;
        }
    }

    /**
     * Set the country code
     * @param countryCode ISO 3166 country code.
     * @param persist {@code true} if the setting should be remembered.
     *
     * The persist behavior exists so that wifi can fall back to the last
     * persisted country code on a restart, when the locale information is
     * not available from telephony.
     */
    public void setCountryCode(String countryCode, boolean persist) {
        Slog.i(TAG, "WifiService trying to set country code to " + countryCode +
                " with persist set to " + persist);
        enforceConnectivityInternalPermission();
        final long token = Binder.clearCallingIdentity();
        try {
            mWifiStateMachine.setCountryCode(countryCode, persist);
        } finally {
            Binder.restoreCallingIdentity(token);
        }
    }

     /**
     * Get the country code
     * @return ISO 3166 country code.
     */
    public String getCountryCode() {
        enforceConnectivityInternalPermission();
        String country = mWifiStateMachine.getCurrentCountryCode();
        return country;
    }
    /**
     * Set the operational frequency band
     * @param band One of
     *     {@link WifiManager#WIFI_FREQUENCY_BAND_AUTO},
     *     {@link WifiManager#WIFI_FREQUENCY_BAND_5GHZ},
     *     {@link WifiManager#WIFI_FREQUENCY_BAND_2GHZ},
     * @param persist {@code true} if the setting should be remembered.
     *
     */
    public void setFrequencyBand(int band, boolean persist) {
        enforceChangePermission();
        if (!isDualBandSupported()) return;
        Slog.i(TAG, "WifiService trying to set frequency band to " + band +
                " with persist set to " + persist);
        final long token = Binder.clearCallingIdentity();
        try {
            mWifiStateMachine.setFrequencyBand(band, persist);
        } finally {
            Binder.restoreCallingIdentity(token);
        }
    }


    /**
     * Get the operational frequency band
     */
    public int getFrequencyBand() {
        enforceAccessPermission();
        return mWifiStateMachine.getFrequencyBand();
    }

    public boolean isDualBandSupported() {
        //TODO: Should move towards adding a driver API that checks at runtime
        return mContext.getResources().getBoolean(
                com.android.internal.R.bool.config_wifi_dual_band_support);
    }

    /**
     * Return the DHCP-assigned addresses from the last successful DHCP request,
     * if any.
     * @return the DHCP information
     * @deprecated
     */
    public DhcpInfo getDhcpInfo() {
        enforceAccessPermission();
        DhcpResults dhcpResults = mWifiStateMachine.syncGetDhcpResults();

        DhcpInfo info = new DhcpInfo();

        if (dhcpResults.ipAddress != null &&
                dhcpResults.ipAddress.getAddress() instanceof Inet4Address) {
            info.ipAddress = NetworkUtils.inetAddressToInt((Inet4Address) dhcpResults.ipAddress.getAddress());
        }

        if (dhcpResults.gateway != null) {
            info.gateway = NetworkUtils.inetAddressToInt((Inet4Address) dhcpResults.gateway);
        }

        int dnsFound = 0;
        for (InetAddress dns : dhcpResults.dnsServers) {
            if (dns instanceof Inet4Address) {
                if (dnsFound == 0) {
                    info.dns1 = NetworkUtils.inetAddressToInt((Inet4Address)dns);
                } else {
                    info.dns2 = NetworkUtils.inetAddressToInt((Inet4Address)dns);
                }
                if (++dnsFound > 1) break;
            }
        }
        InetAddress serverAddress = dhcpResults.serverAddress;
        if (serverAddress instanceof Inet4Address) {
            info.serverAddress = NetworkUtils.inetAddressToInt((Inet4Address)serverAddress);
        }
        info.leaseDuration = dhcpResults.leaseDuration;

        return info;
    }

    /**
     * see {@link android.net.wifi.WifiManager#addToBlacklist}
     *
     */
    public void addToBlacklist(String bssid) {
        enforceChangePermission();

        mWifiStateMachine.addToBlacklist(bssid);
    }

    /**
     * see {@link android.net.wifi.WifiManager#clearBlacklist}
     *
     */
    public void clearBlacklist() {
        enforceChangePermission();

        mWifiStateMachine.clearBlacklist();
    }

    /**
     * enable TDLS for the local NIC to remote NIC
     * The APPs don't know the remote MAC address to identify NIC though,
     * so we need to do additional work to find it from remote IP address
     */

    class TdlsTaskParams {
        public String remoteIpAddress;
        public boolean enable;
    }

    class TdlsTask extends AsyncTask<TdlsTaskParams, Integer, Integer> {
        @Override
        protected Integer doInBackground(TdlsTaskParams... params) {

            // Retrieve parameters for the call
            TdlsTaskParams param = params[0];
            String remoteIpAddress = param.remoteIpAddress.trim();
            boolean enable = param.enable;

            // Get MAC address of Remote IP
            String macAddress = null;

            BufferedReader reader = null;

            try {
                reader = new BufferedReader(new FileReader("/proc/net/arp"));

                // Skip over the line bearing colum titles
                String line = reader.readLine();

                while ((line = reader.readLine()) != null) {
                    String[] tokens = line.split("[ ]+");
                    if (tokens.length < 6) {
                        continue;
                    }

                    // ARP column format is
                    // Address HWType HWAddress Flags Mask IFace
                    String ip = tokens[0];
                    String mac = tokens[3];

                    if (remoteIpAddress.equals(ip)) {
                        macAddress = mac;
                        break;
                    }
                }

                if (macAddress == null) {
                    Slog.w(TAG, "Did not find remoteAddress {" + remoteIpAddress + "} in " +
                            "/proc/net/arp");
                } else {
                    enableTdlsWithMacAddress(macAddress, enable);
                }

            } catch (FileNotFoundException e) {
                Slog.e(TAG, "Could not open /proc/net/arp to lookup mac address");
            } catch (IOException e) {
                Slog.e(TAG, "Could not read /proc/net/arp to lookup mac address");
            } finally {
                try {
                    if (reader != null) {
                        reader.close();
                    }
                }
                catch (IOException e) {
                    // Do nothing
                }
            }

            return 0;
        }
    }

    public void enableTdls(String remoteAddress, boolean enable) {
        if (remoteAddress == null) {
          throw new IllegalArgumentException("remoteAddress cannot be null");
        }

        TdlsTaskParams params = new TdlsTaskParams();
        params.remoteIpAddress = remoteAddress;
        params.enable = enable;
        new TdlsTask().execute(params);
    }


    public void enableTdlsWithMacAddress(String remoteMacAddress, boolean enable) {
        if (remoteMacAddress == null) {
          throw new IllegalArgumentException("remoteMacAddress cannot be null");
        }

        mWifiStateMachine.enableTdls(remoteMacAddress, enable);
    }

    /**
     * Get a reference to handler. This is used by a client to establish
     * an AsyncChannel communication with WifiService
     */
    public Messenger getWifiServiceMessenger() {
        enforceAccessPermission();
        enforceChangePermission();
        return new Messenger(mClientHandler);
    }

    /**
     * Disable an ephemeral network, i.e. network that is created thru a WiFi Scorer
     */
    public void disableEphemeralNetwork(String SSID) {
        enforceAccessPermission();
        enforceChangePermission();
        mWifiStateMachine.disableEphemeralNetwork(SSID);
    }

    /**
     * Get the IP and proxy configuration file
     */
    public String getConfigFile() {
        enforceAccessPermission();
        return mWifiStateMachine.getConfigFile();
    }

    private final BroadcastReceiver mReceiver = new BroadcastReceiver() {
        @Override
        public void onReceive(Context context, Intent intent) {
            String action = intent.getAction();
            if (action.equals(Intent.ACTION_SCREEN_ON)) {
                mWifiController.sendMessage(CMD_SCREEN_ON);
            } else if (action.equals(Intent.ACTION_USER_PRESENT)) {
                mWifiController.sendMessage(CMD_USER_PRESENT);
            } else if (action.equals(Intent.ACTION_SCREEN_OFF)) {
                mWifiController.sendMessage(CMD_SCREEN_OFF);
            } else if (action.equals(Intent.ACTION_BATTERY_CHANGED)) {
                int pluggedType = intent.getIntExtra("plugged", 0);
                mWifiController.sendMessage(CMD_BATTERY_CHANGED, pluggedType, 0, null);
            } else if (action.equals(BluetoothAdapter.ACTION_CONNECTION_STATE_CHANGED)) {
                int state = intent.getIntExtra(BluetoothAdapter.EXTRA_CONNECTION_STATE,
                        BluetoothAdapter.STATE_DISCONNECTED);
                mWifiStateMachine.sendBluetoothAdapterStateChange(state);
            } else if (action.equals(TelephonyIntents.ACTION_EMERGENCY_CALLBACK_MODE_CHANGED)) {
                boolean emergencyMode = intent.getBooleanExtra("phoneinECMState", false);
                mWifiController.sendMessage(CMD_EMERGENCY_MODE_CHANGED, emergencyMode ? 1 : 0, 0);
            } else if (action.equals(TelephonyIntents.ACTION_EMERGENCY_CALL_STATE_CHANGED)) {
                boolean inCall = intent.getBooleanExtra(PhoneConstants.PHONE_IN_EMERGENCY_CALL, false);
                mWifiController.sendMessage(CMD_EMERGENCY_CALL_STATE_CHANGED, inCall ? 1 : 0, 0);
            } else if (action.equals(PowerManager.ACTION_DEVICE_IDLE_MODE_CHANGED)) {
                handleIdleModeChanged();
            }
        }
    };

    /**
     * Observes settings changes to scan always mode.
     */
    private void registerForScanModeChange() {
        ContentObserver contentObserver = new ContentObserver(null) {
            @Override
            public void onChange(boolean selfChange) {
                mSettingsStore.handleWifiScanAlwaysAvailableToggled();
                mWifiController.sendMessage(CMD_SCAN_ALWAYS_MODE_CHANGED);
            }
        };

        mContext.getContentResolver().registerContentObserver(
                Settings.Global.getUriFor(Settings.Global.WIFI_SCAN_ALWAYS_AVAILABLE),
                false, contentObserver);
    }

    private void registerForBroadcasts() {
        IntentFilter intentFilter = new IntentFilter();
        intentFilter.addAction(Intent.ACTION_SCREEN_ON);
        intentFilter.addAction(Intent.ACTION_USER_PRESENT);
        intentFilter.addAction(Intent.ACTION_SCREEN_OFF);
        intentFilter.addAction(Intent.ACTION_BATTERY_CHANGED);
        intentFilter.addAction(WifiManager.NETWORK_STATE_CHANGED_ACTION);
        intentFilter.addAction(BluetoothAdapter.ACTION_CONNECTION_STATE_CHANGED);
        intentFilter.addAction(TelephonyIntents.ACTION_EMERGENCY_CALLBACK_MODE_CHANGED);
        intentFilter.addAction(PowerManager.ACTION_DEVICE_IDLE_MODE_CHANGED);

        boolean trackEmergencyCallState = mContext.getResources().getBoolean(
                com.android.internal.R.bool.config_wifi_turn_off_during_emergency_call);
        if (trackEmergencyCallState) {
            intentFilter.addAction(TelephonyIntents.ACTION_EMERGENCY_CALL_STATE_CHANGED);
        }

        mContext.registerReceiver(mReceiver, intentFilter);
    }

    private void registerForPackageOrUserRemoval() {
        IntentFilter intentFilter = new IntentFilter();
        intentFilter.addAction(Intent.ACTION_PACKAGE_REMOVED);
        intentFilter.addAction(Intent.ACTION_USER_REMOVED);
        mContext.registerReceiverAsUser(new BroadcastReceiver() {
            @Override
            public void onReceive(Context context, Intent intent) {
                switch (intent.getAction()) {
                    case Intent.ACTION_PACKAGE_REMOVED: {
                        if (intent.getBooleanExtra(Intent.EXTRA_REPLACING, false)) {
                            return;
                        }
                        int uid = intent.getIntExtra(Intent.EXTRA_UID, -1);
                        Uri uri = intent.getData();
                        if (uid == -1 || uri == null) {
                            return;
                        }
                        String pkgName = uri.getSchemeSpecificPart();
                        mWifiStateMachine.removeAppConfigs(pkgName, uid);
                        break;
                    }
                    case Intent.ACTION_USER_REMOVED: {
                        int userHandle = intent.getIntExtra(Intent.EXTRA_USER_HANDLE, 0);
                        mWifiStateMachine.removeUserConfigs(userHandle);
                        break;
                    }
                }
            }
        }, UserHandle.ALL, intentFilter, null, null);
    }

    @Override
    protected void dump(FileDescriptor fd, PrintWriter pw, String[] args) {
        if (mContext.checkCallingOrSelfPermission(android.Manifest.permission.DUMP)
                != PackageManager.PERMISSION_GRANTED) {
            pw.println("Permission Denial: can't dump WifiService from from pid="
                    + Binder.getCallingPid()
                    + ", uid=" + Binder.getCallingUid());
            return;
        }
        if (args.length > 0 && WifiMetrics.PROTO_DUMP_ARG.equals(args[0])) {
            // WifiMetrics proto bytes were requested. Dump only these.
            mWifiStateMachine.updateWifiMetrics();
            mWifiMetrics.dump(fd, pw, args);
        } else {
            pw.println("Wi-Fi is " + mWifiStateMachine.syncGetWifiStateByName());
            pw.println("Stay-awake conditions: " +
                    Settings.Global.getInt(mContext.getContentResolver(),
                                           Settings.Global.STAY_ON_WHILE_PLUGGED_IN, 0));
            pw.println("mMulticastEnabled " + mMulticastEnabled);
            pw.println("mMulticastDisabled " + mMulticastDisabled);
            pw.println("mInIdleMode " + mInIdleMode);
            pw.println("mScanPending " + mScanPending);
            mWifiController.dump(fd, pw, args);
            mSettingsStore.dump(fd, pw, args);
            mNotificationController.dump(fd, pw, args);
            mTrafficPoller.dump(fd, pw, args);

            pw.println("Latest scan results:");
            List<ScanResult> scanResults = mWifiStateMachine.syncGetScanResultsList();
            long nowMs = System.currentTimeMillis();
            if (scanResults != null && scanResults.size() != 0) {
                pw.println("    BSSID              Frequency  RSSI    Age      SSID " +
                        "                                Flags");
                for (ScanResult r : scanResults) {
                    long ageSec = 0;
                    long ageMilli = 0;
                    if (nowMs > r.seen && r.seen > 0) {
                        ageSec = (nowMs - r.seen) / 1000;
                        ageMilli = (nowMs - r.seen) % 1000;
                    }
                    String candidate = " ";
                    if (r.isAutoJoinCandidate > 0) candidate = "+";
                    pw.printf("  %17s  %9d  %5d  %3d.%03d%s   %-32s  %s\n",
                                             r.BSSID,
                                             r.frequency,
                                             r.level,
                                             ageSec, ageMilli,
                                             candidate,
                                             r.SSID == null ? "" : r.SSID,
                                             r.capabilities);
                }
            }
            pw.println();
            pw.println("Locks acquired: " + mFullLocksAcquired + " full, " +
                    mFullHighPerfLocksAcquired + " full high perf, " +
                    mScanLocksAcquired + " scan");
            pw.println("Locks released: " + mFullLocksReleased + " full, " +
                    mFullHighPerfLocksReleased + " full high perf, " +
                    mScanLocksReleased + " scan");
            pw.println();
            pw.println("Locks held:");
            mLocks.dump(pw);

            pw.println("Multicast Locks held:");
            for (Multicaster l : mMulticasters) {
                pw.print("    ");
                pw.println(l);
            }

            pw.println();
            mWifiStateMachine.dump(fd, pw, args);
            pw.println();
        }
    }

    private class WifiLock extends DeathRecipient {
        WifiLock(int lockMode, String tag, IBinder binder, WorkSource ws) {
            super(lockMode, tag, binder, ws);
        }

        public void binderDied() {
            synchronized (mLocks) {
                releaseWifiLockLocked(mBinder);
            }
        }

        public String toString() {
            return "WifiLock{" + mTag + " type=" + mMode + " binder=" + mBinder + "}";
        }
    }

    public class LockList {
        private List<WifiLock> mList;

        private LockList() {
            mList = new ArrayList<WifiLock>();
        }

        synchronized boolean hasLocks() {
            return !mList.isEmpty();
        }

        synchronized int getStrongestLockMode() {
            if (mList.isEmpty()) {
                return WifiManager.WIFI_MODE_FULL;
            }

            if (mFullHighPerfLocksAcquired > mFullHighPerfLocksReleased) {
                return WifiManager.WIFI_MODE_FULL_HIGH_PERF;
            }

            if (mFullLocksAcquired > mFullLocksReleased) {
                return WifiManager.WIFI_MODE_FULL;
            }

            return WifiManager.WIFI_MODE_SCAN_ONLY;
        }

        synchronized void updateWorkSource(WorkSource ws) {
            for (int i = 0; i < mLocks.mList.size(); i++) {
                ws.add(mLocks.mList.get(i).mWorkSource);
            }
        }

        private void addLock(WifiLock lock) {
            if (findLockByBinder(lock.mBinder) < 0) {
                mList.add(lock);
            }
        }

        private WifiLock removeLock(IBinder binder) {
            int index = findLockByBinder(binder);
            if (index >= 0) {
                WifiLock ret = mList.remove(index);
                ret.unlinkDeathRecipient();
                return ret;
            } else {
                return null;
            }
        }

        private int findLockByBinder(IBinder binder) {
            int size = mList.size();
            for (int i = size - 1; i >= 0; i--) {
                if (mList.get(i).mBinder == binder)
                    return i;
            }
            return -1;
        }

        private void dump(PrintWriter pw) {
            for (WifiLock l : mList) {
                pw.print("    ");
                pw.println(l);
            }
        }
    }

    void enforceWakeSourcePermission(int uid, int pid) {
        if (uid == android.os.Process.myUid()) {
            return;
        }
        mContext.enforcePermission(android.Manifest.permission.UPDATE_DEVICE_STATS,
                pid, uid, null);
    }

    public boolean acquireWifiLock(IBinder binder, int lockMode, String tag, WorkSource ws) {
        mContext.enforceCallingOrSelfPermission(android.Manifest.permission.WAKE_LOCK, null);
        if (lockMode != WifiManager.WIFI_MODE_FULL &&
                lockMode != WifiManager.WIFI_MODE_SCAN_ONLY &&
                lockMode != WifiManager.WIFI_MODE_FULL_HIGH_PERF) {
            Slog.e(TAG, "Illegal argument, lockMode= " + lockMode);
            if (DBG) throw new IllegalArgumentException("lockMode=" + lockMode);
            return false;
        }
        if (ws != null && ws.size() == 0) {
            ws = null;
        }
        if (ws != null) {
            enforceWakeSourcePermission(Binder.getCallingUid(), Binder.getCallingPid());
        }
        if (ws == null) {
            ws = new WorkSource(Binder.getCallingUid());
        }
        WifiLock wifiLock = new WifiLock(lockMode, tag, binder, ws);
        synchronized (mLocks) {
            return acquireWifiLockLocked(wifiLock);
        }
    }

    private void noteAcquireWifiLock(WifiLock wifiLock) throws RemoteException {
        switch(wifiLock.mMode) {
            case WifiManager.WIFI_MODE_FULL:
            case WifiManager.WIFI_MODE_FULL_HIGH_PERF:
            case WifiManager.WIFI_MODE_SCAN_ONLY:
                mBatteryStats.noteFullWifiLockAcquiredFromSource(wifiLock.mWorkSource);
                break;
        }
    }

    private void noteReleaseWifiLock(WifiLock wifiLock) throws RemoteException {
        switch(wifiLock.mMode) {
            case WifiManager.WIFI_MODE_FULL:
            case WifiManager.WIFI_MODE_FULL_HIGH_PERF:
            case WifiManager.WIFI_MODE_SCAN_ONLY:
                mBatteryStats.noteFullWifiLockReleasedFromSource(wifiLock.mWorkSource);
                break;
        }
    }

    private boolean acquireWifiLockLocked(WifiLock wifiLock) {
        if (DBG) Slog.d(TAG, "acquireWifiLockLocked: " + wifiLock);

        mLocks.addLock(wifiLock);

        long ident = Binder.clearCallingIdentity();
        try {
            noteAcquireWifiLock(wifiLock);
            switch(wifiLock.mMode) {
            case WifiManager.WIFI_MODE_FULL:
                ++mFullLocksAcquired;
                break;
            case WifiManager.WIFI_MODE_FULL_HIGH_PERF:
                ++mFullHighPerfLocksAcquired;
                break;

            case WifiManager.WIFI_MODE_SCAN_ONLY:
                ++mScanLocksAcquired;
                break;
            }
            mWifiController.sendMessage(CMD_LOCKS_CHANGED);
            return true;
        } catch (RemoteException e) {
            return false;
        } finally {
            Binder.restoreCallingIdentity(ident);
        }
    }

    public void updateWifiLockWorkSource(IBinder lock, WorkSource ws) {
        int uid = Binder.getCallingUid();
        int pid = Binder.getCallingPid();
        if (ws != null && ws.size() == 0) {
            ws = null;
        }
        if (ws != null) {
            enforceWakeSourcePermission(uid, pid);
        }
        long ident = Binder.clearCallingIdentity();
        try {
            synchronized (mLocks) {
                int index = mLocks.findLockByBinder(lock);
                if (index < 0) {
                    throw new IllegalArgumentException("Wifi lock not active");
                }
                WifiLock wl = mLocks.mList.get(index);
                noteReleaseWifiLock(wl);
                wl.mWorkSource = ws != null ? new WorkSource(ws) : new WorkSource(uid);
                noteAcquireWifiLock(wl);
            }
        } catch (RemoteException e) {
        } finally {
            Binder.restoreCallingIdentity(ident);
        }
    }

    public boolean releaseWifiLock(IBinder lock) {
        mContext.enforceCallingOrSelfPermission(android.Manifest.permission.WAKE_LOCK, null);
        synchronized (mLocks) {
            return releaseWifiLockLocked(lock);
        }
    }

    private boolean releaseWifiLockLocked(IBinder lock) {
        boolean hadLock;

        WifiLock wifiLock = mLocks.removeLock(lock);

        if (DBG) Slog.d(TAG, "releaseWifiLockLocked: " + wifiLock);

        hadLock = (wifiLock != null);

        long ident = Binder.clearCallingIdentity();
        try {
            if (hadLock) {
                noteReleaseWifiLock(wifiLock);
                switch(wifiLock.mMode) {
                    case WifiManager.WIFI_MODE_FULL:
                        ++mFullLocksReleased;
                        break;
                    case WifiManager.WIFI_MODE_FULL_HIGH_PERF:
                        ++mFullHighPerfLocksReleased;
                        break;
                    case WifiManager.WIFI_MODE_SCAN_ONLY:
                        ++mScanLocksReleased;
                        break;
                }
                mWifiController.sendMessage(CMD_LOCKS_CHANGED);
            }
        } catch (RemoteException e) {
        } finally {
            Binder.restoreCallingIdentity(ident);
        }

        return hadLock;
    }

    private abstract class DeathRecipient
            implements IBinder.DeathRecipient {
        String mTag;
        int mMode;
        IBinder mBinder;
        WorkSource mWorkSource;

        DeathRecipient(int mode, String tag, IBinder binder, WorkSource ws) {
            super();
            mTag = tag;
            mMode = mode;
            mBinder = binder;
            mWorkSource = ws;
            try {
                mBinder.linkToDeath(this, 0);
            } catch (RemoteException e) {
                binderDied();
            }
        }

        void unlinkDeathRecipient() {
            mBinder.unlinkToDeath(this, 0);
        }
    }

    private class Multicaster extends DeathRecipient {
        Multicaster(String tag, IBinder binder) {
            super(Binder.getCallingUid(), tag, binder, null);
        }

        public void binderDied() {
            Slog.e(TAG, "Multicaster binderDied");
            synchronized (mMulticasters) {
                int i = mMulticasters.indexOf(this);
                if (i != -1) {
                    removeMulticasterLocked(i, mMode);
                }
            }
        }

        public String toString() {
            return "Multicaster{" + mTag + " binder=" + mBinder + "}";
        }

        public int getUid() {
            return mMode;
        }
    }

    public void initializeMulticastFiltering() {
        enforceMulticastChangePermission();

        synchronized (mMulticasters) {
            // if anybody had requested filters be off, leave off
            if (mMulticasters.size() != 0) {
                return;
            } else {
                mWifiStateMachine.startFilteringMulticastV4Packets();
            }
        }
    }

    public void acquireMulticastLock(IBinder binder, String tag) {
        enforceMulticastChangePermission();

        synchronized (mMulticasters) {
            mMulticastEnabled++;
            mMulticasters.add(new Multicaster(tag, binder));
            // Note that we could call stopFilteringMulticastV4Packets only when
            // our new size == 1 (first call), but this function won't
            // be called often and by making the stopPacket call each
            // time we're less fragile and self-healing.
            mWifiStateMachine.stopFilteringMulticastV4Packets();
        }

        int uid = Binder.getCallingUid();
        final long ident = Binder.clearCallingIdentity();
        try {
            mBatteryStats.noteWifiMulticastEnabled(uid);
        } catch (RemoteException e) {
        } finally {
            Binder.restoreCallingIdentity(ident);
        }
    }

    public void releaseMulticastLock() {
        enforceMulticastChangePermission();

        int uid = Binder.getCallingUid();
        synchronized (mMulticasters) {
            mMulticastDisabled++;
            int size = mMulticasters.size();
            for (int i = size - 1; i >= 0; i--) {
                Multicaster m = mMulticasters.get(i);
                if ((m != null) && (m.getUid() == uid)) {
                    removeMulticasterLocked(i, uid);
                }
            }
        }
    }

    private void removeMulticasterLocked(int i, int uid)
    {
        Multicaster removed = mMulticasters.remove(i);

        if (removed != null) {
            removed.unlinkDeathRecipient();
        }
        if (mMulticasters.size() == 0) {
            mWifiStateMachine.startFilteringMulticastV4Packets();
        }

        final long ident = Binder.clearCallingIdentity();
        try {
            mBatteryStats.noteWifiMulticastDisabled(uid);
        } catch (RemoteException e) {
        } finally {
            Binder.restoreCallingIdentity(ident);
        }
    }

    public boolean isMulticastEnabled() {
        enforceAccessPermission();

        synchronized (mMulticasters) {
            return (mMulticasters.size() > 0);
        }
    }

    public void enableVerboseLogging(int verbose) {
        enforceAccessPermission();
        mWifiStateMachine.enableVerboseLogging(verbose);
    }

    public int getVerboseLoggingLevel() {
        enforceAccessPermission();
        return mWifiStateMachine.getVerboseLoggingLevel();
    }

    public void enableAggressiveHandover(int enabled) {
        enforceAccessPermission();
        mWifiStateMachine.enableAggressiveHandover(enabled);
    }

    public int getAggressiveHandover() {
        enforceAccessPermission();
        return mWifiStateMachine.getAggressiveHandover();
    }

    public void setAllowScansWithTraffic(int enabled) {
        enforceAccessPermission();
        mWifiStateMachine.setAllowScansWithTraffic(enabled);
    }

    public int getAllowScansWithTraffic() {
        enforceAccessPermission();
        return mWifiStateMachine.getAllowScansWithTraffic();
    }

    public boolean enableAutoJoinWhenAssociated(boolean enabled) {
        enforceChangePermission();
        return mWifiStateMachine.enableAutoJoinWhenAssociated(enabled);
    }

    public boolean getEnableAutoJoinWhenAssociated() {
        enforceAccessPermission();
        return mWifiStateMachine.getEnableAutoJoinWhenAssociated();
    }
    public void setHalBasedAutojoinOffload(int enabled) {
        enforceConnectivityInternalPermission();
        mWifiStateMachine.setHalBasedAutojoinOffload(enabled);
    }

    public int getHalBasedAutojoinOffload() {
        enforceAccessPermission();
        return mWifiStateMachine.getHalBasedAutojoinOffload();
    }

    /* Return the Wifi Connection statistics object */
    public WifiConnectionStatistics getConnectionStatistics() {
        enforceAccessPermission();
        enforceReadCredentialPermission();
        if (mWifiStateMachineChannel != null) {
            return mWifiStateMachine.syncGetConnectionStatistics(mWifiStateMachineChannel);
        } else {
            Slog.e(TAG, "mWifiStateMachineChannel is not initialized");
            return null;
        }
    }

    public void factoryReset() {
        enforceConnectivityInternalPermission();

        if (mUserManager.hasUserRestriction(UserManager.DISALLOW_NETWORK_RESET)) {
            return;
        }

        if (!mUserManager.hasUserRestriction(UserManager.DISALLOW_CONFIG_TETHERING)) {
            // Turn mobile hotspot off
            setWifiApEnabled(null, false);
        }

        if (!mUserManager.hasUserRestriction(UserManager.DISALLOW_CONFIG_WIFI)) {
            // Enable wifi
            setWifiEnabled(true);
            // Delete all Wifi SSIDs
            List<WifiConfiguration> networks = getConfiguredNetworks();
            if (networks != null) {
                for (WifiConfiguration config : networks) {
                    removeNetwork(config.networkId);
                }
                saveConfiguration();
            }
        }
    }

    /* private methods */
    static boolean logAndReturnFalse(String s) {
        Log.d(TAG, s);
        return false;
    }

    public static boolean isValid(WifiConfiguration config) {
        String validity = checkValidity(config);
        return validity == null || logAndReturnFalse(validity);
    }

    public static boolean isValidPasspoint(WifiConfiguration config) {
        String validity = checkPasspointValidity(config);
        return validity == null || logAndReturnFalse(validity);
    }

    public static String checkValidity(WifiConfiguration config) {
        if (config.allowedKeyManagement == null)
            return "allowed kmgmt";

        if (config.allowedKeyManagement.cardinality() > 1) {
            if (config.allowedKeyManagement.cardinality() != 2) {
                return "cardinality != 2";
            }
            if (!config.allowedKeyManagement.get(WifiConfiguration.KeyMgmt.WPA_EAP)) {
                return "not WPA_EAP";
            }
            if ((!config.allowedKeyManagement.get(WifiConfiguration.KeyMgmt.IEEE8021X))
                    && (!config.allowedKeyManagement.get(WifiConfiguration.KeyMgmt.WPA_PSK))) {
                return "not PSK or 8021X";
            }
        }
        return null;
    }

    public static String checkPasspointValidity(WifiConfiguration config) {
        if (!TextUtils.isEmpty(config.FQDN)) {
            /* this is passpoint configuration; it must not have an SSID */
            if (!TextUtils.isEmpty(config.SSID)) {
                return "SSID not expected for Passpoint: '" + config.SSID +
                        "' FQDN " + toHexString(config.FQDN);
            }
            /* this is passpoint configuration; it must have a providerFriendlyName */
            if (TextUtils.isEmpty(config.providerFriendlyName)) {
                return "no provider friendly name";
            }
            WifiEnterpriseConfig enterpriseConfig = config.enterpriseConfig;
            /* this is passpoint configuration; it must have enterprise config */
            if (enterpriseConfig == null
                    || enterpriseConfig.getEapMethod() == WifiEnterpriseConfig.Eap.NONE ) {
                return "no enterprise config";
            }
            if ((enterpriseConfig.getEapMethod() == WifiEnterpriseConfig.Eap.TLS ||
                    enterpriseConfig.getEapMethod() == WifiEnterpriseConfig.Eap.TTLS ||
                    enterpriseConfig.getEapMethod() == WifiEnterpriseConfig.Eap.PEAP) &&
                    enterpriseConfig.getCaCertificate() == null) {
                return "no CA certificate";
            }
        }
        return null;
    }

    public Network getCurrentNetwork() {
        enforceAccessPermission();
        return mWifiStateMachine.getCurrentNetwork();
    }

    public static String toHexString(String s) {
        if (s == null) {
            return "null";
        }
        StringBuilder sb = new StringBuilder();
        sb.append('\'').append(s).append('\'');
        for (int n = 0; n < s.length(); n++) {
            sb.append(String.format(" %02x", s.charAt(n) & 0xffff));
        }
        return sb.toString();
    }

    /**
     * Checks that calling process has android.Manifest.permission.ACCESS_COARSE_LOCATION or
     * android.Manifest.permission.ACCESS_FINE_LOCATION and a corresponding app op is allowed
     */
    private boolean checkCallerCanAccessScanResults(String callingPackage, int uid) {
        if (ActivityManager.checkUidPermission(Manifest.permission.ACCESS_FINE_LOCATION, uid)
                == PackageManager.PERMISSION_GRANTED
                && checkAppOppAllowed(AppOpsManager.OP_FINE_LOCATION, callingPackage, uid)) {
            return true;
        }

        if (ActivityManager.checkUidPermission(Manifest.permission.ACCESS_COARSE_LOCATION, uid)
                == PackageManager.PERMISSION_GRANTED
                && checkAppOppAllowed(AppOpsManager.OP_COARSE_LOCATION, callingPackage, uid)) {
            return true;
        }
        boolean apiLevel23App = isMApp(mContext, callingPackage);
        // Pre-M apps running in the foreground should continue getting scan results
        if (!apiLevel23App && isForegroundApp(callingPackage)) {
            return true;
        }
        Log.e(TAG, "Permission denial: Need ACCESS_COARSE_LOCATION or ACCESS_FINE_LOCATION "
                + "permission to get scan results");
        return false;
    }

    private boolean checkAppOppAllowed(int op, String callingPackage, int uid) {
        return mAppOps.noteOp(op, uid, callingPackage) == AppOpsManager.MODE_ALLOWED;
    }

    private static boolean isMApp(Context context, String pkgName) {
        try {
            return context.getPackageManager().getApplicationInfo(pkgName, 0)
                    .targetSdkVersion >= Build.VERSION_CODES.M;
        } catch (PackageManager.NameNotFoundException e) {
            // In case of exception, assume M app (more strict checking)
        }
        return true;
    }

    public void hideCertFromUnaffiliatedUsers(String alias) {
        mCertManager.hideCertFromUnaffiliatedUsers(alias);
    }

    public String[] listClientCertsForCurrentUser() {
        return mCertManager.listClientCertsForCurrentUser();
    }

    /**
     * Return true if the specified package name is a foreground app.
     *
     * @param pkgName application package name.
     */
    private boolean isForegroundApp(String pkgName) {
        ActivityManager am = (ActivityManager)mContext.getSystemService(Context.ACTIVITY_SERVICE);
        List<ActivityManager.RunningTaskInfo> tasks = am.getRunningTasks(1);
        return !tasks.isEmpty() && pkgName.equals(tasks.get(0).topActivity.getPackageName());
    }

}<|MERGE_RESOLUTION|>--- conflicted
+++ resolved
@@ -242,17 +242,7 @@
                     break;
                 }
                 case WifiManager.FORGET_NETWORK:
-<<<<<<< HEAD
-                    if (isAdminUserOrProfile(msg.sendingUid)) {
-                        mWifiStateMachine.sendMessage(Message.obtain(msg));
-                    } else {
-                        Slog.e(TAG, "Forget is not authorized for user");
-                        replyFailed(msg, WifiManager.FORGET_NETWORK_FAILED,
-                                WifiManager.NOT_AUTHORIZED);
-                    }
-=======
                     mWifiStateMachine.sendMessage(Message.obtain(msg));
->>>>>>> 456a1c9d
                     break;
                 case WifiManager.START_WPS:
                 case WifiManager.CANCEL_WPS:
@@ -1097,33 +1087,6 @@
     }
 
     /**
-<<<<<<< HEAD
-     * Returns true if uid is an application running under the admin user or a profile of the admin.
-     *
-     * Note: Should not be called if identity is cleared.
-     */
-    private boolean isAdminUserOrProfile(int uid) {
-        long ident = Binder.clearCallingIdentity();
-        int userId = UserHandle.getUserId(uid);
-        try {
-            if (mUserManager.isUserAdmin(userId)) {
-                return true;
-            } else {
-                UserInfo profileParent = mUserManager.getProfileParent(userId);
-                if (profileParent != null && profileParent.isAdmin()) {
-                    return true;
-                }
-            }
-        } finally {
-            Binder.restoreCallingIdentity(ident);
-        }
-        return false;
-    }
-
-
-    /**
-=======
->>>>>>> 456a1c9d
      * Tell the supplicant to persist the current list of configured networks.
      * @return {@code true} if the operation succeeded
      *
