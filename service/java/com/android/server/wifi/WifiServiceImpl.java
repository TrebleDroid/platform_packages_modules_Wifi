--- conflicted
+++ resolved
@@ -348,14 +348,10 @@
         mClientHandler = new ClientHandler(wifiThread.getLooper());
         mWifiStateMachineHandler = new WifiStateMachineHandler(wifiThread.getLooper());
         mWifiController = new WifiController(mContext, mWifiStateMachine,
-<<<<<<< HEAD
-                mSettingsStore, mWifiLockManager, wifiThread.getLooper(), facade);
+                mSettingsStore, mWifiLockManager, wifiThread.getLooper(), mFacade);
         // Set the WifiController for WifiLastResortWatchdog
         mWifiInjector.getWifiLastResortWatchdog().setWifiController(mWifiController);
         mWifiBackupRestore = new WifiBackupRestore();
-=======
-                mSettingsStore, mLocks, wifiThread.getLooper(), mFacade);
->>>>>>> 0c29b656
     }
 
 
