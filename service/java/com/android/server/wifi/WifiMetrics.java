--- conflicted
+++ resolved
@@ -922,10 +922,7 @@
                 pw.println("mWifiLogProto.numLastResortWatchdogTriggersWithBadOther="
                         + mWifiLogProto.numLastResortWatchdogTriggersWithBadOther);
                 pw.println("mWifiLogProto.recordDurationSec="
-<<<<<<< HEAD
                         + ((mClock.getElapsedSinceBootMillis() / 1000) - mRecordStartTimeSec));
-=======
-                        + ((mClock.elapsedRealtime() / 1000) - mRecordStartTimeSec));
                 pw.println("mWifiLogProto.rssiPollRssiCount: Printing counts for [" + MIN_RSSI_POLL
                         + ", " + MAX_RSSI_POLL + "]");
                 StringBuilder sb = new StringBuilder();
@@ -933,7 +930,6 @@
                     sb.append(mRssiPollCounts.get(i) + " ");
                 }
                 pw.println("  " + sb.toString());
->>>>>>> b7a473f3
             }
         }
     }
@@ -1018,12 +1014,8 @@
             }
             mScanReturnEntries.clear();
             mWifiSystemStateEntries.clear();
-<<<<<<< HEAD
             mRecordStartTimeSec = mClock.getElapsedSinceBootMillis() / 1000;
-=======
-            mRecordStartTimeSec = mClock.elapsedRealtime() / 1000;
             mRssiPollCounts.clear();
->>>>>>> b7a473f3
             mWifiLogProto.clear();
         }
     }
