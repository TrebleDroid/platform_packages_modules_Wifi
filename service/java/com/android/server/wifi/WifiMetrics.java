--- conflicted
+++ resolved
@@ -1517,10 +1517,7 @@
      */
     public void incrementNumRadioModeChangeToMcc() {
         synchronized (mLock) {
-<<<<<<< HEAD
-=======
             mWifiLogProto.numRadioModeChangeToMcc++;
->>>>>>> fa8245f0
         }
     }
 
@@ -1529,10 +1526,7 @@
      */
     public void incrementNumRadioModeChangeToScc() {
         synchronized (mLock) {
-<<<<<<< HEAD
-=======
             mWifiLogProto.numRadioModeChangeToScc++;
->>>>>>> fa8245f0
         }
     }
 
@@ -1541,10 +1535,7 @@
      */
     public void incrementNumRadioModeChangeToSbs() {
         synchronized (mLock) {
-<<<<<<< HEAD
-=======
             mWifiLogProto.numRadioModeChangeToSbs++;
->>>>>>> fa8245f0
         }
     }
 
@@ -1553,10 +1544,7 @@
      */
     public void incrementNumRadioModeChangeToDbs() {
         synchronized (mLock) {
-<<<<<<< HEAD
-=======
             mWifiLogProto.numRadioModeChangeToDbs++;
->>>>>>> fa8245f0
         }
     }
 
