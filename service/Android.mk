# Copyright (C) 2011 The Android Open Source Project
#
# Licensed under the Apache License, Version 2.0 (the "License");
# you may not use this file except in compliance with the License.
# You may obtain a copy of the License at
#
#      http://www.apache.org/licenses/LICENSE-2.0
#
# Unless required by applicable law or agreed to in writing, software
# distributed under the License is distributed on an "AS IS" BASIS,
# WITHOUT WARRANTIES OR CONDITIONS OF ANY KIND, either express or implied.
# See the License for the specific language governing permissions and
# limitations under the License.

LOCAL_PATH := $(call my-dir)

ifneq ($(TARGET_BUILD_PDK), true)

# Make HAL stub library 1
# ============================================================

include $(CLEAR_VARS)

LOCAL_REQUIRED_MODULES :=

LOCAL_CFLAGS += -Wno-unused-parameter

LOCAL_C_INCLUDES += \
	external/libnl-headers \
	$(call include-path-for, libhardware_legacy)/hardware_legacy

LOCAL_SRC_FILES := \
	lib/wifi_hal.cpp

LOCAL_MODULE := libwifi-hal

include $(BUILD_STATIC_LIBRARY)

# Make HAL stub library 2
# ============================================================

include $(CLEAR_VARS)

LOCAL_REQUIRED_MODULES :=

LOCAL_CFLAGS += -Wno-unused-parameter

LOCAL_C_INCLUDES += \
	$(LOCAL_PATH)/jni \
	external/libnl-headers \
	$(call include-path-for, libhardware_legacy)/hardware_legacy

LOCAL_SRC_FILES := \
	lib/wifi_hal_stub.cpp

LOCAL_MODULE := libwifi-hal-stub

include $(BUILD_STATIC_LIBRARY)

# set correct hal library path
# ============================================================
LIB_WIFI_HAL := libwifi-hal

ifeq ($(BOARD_WLAN_DEVICE), bcmdhd)
  LIB_WIFI_HAL := libwifi-hal-bcm
else ifeq ($(BOARD_WLAN_DEVICE), qcwcn)
  LIB_WIFI_HAL := libwifi-hal-qcom
else ifeq ($(BOARD_WLAN_DEVICE), mrvl)
  # this is commented because none of the nexus devices
  # that sport Marvell's wifi have support for HAL
  # LIB_WIFI_HAL := libwifi-hal-mrvl
else ifeq ($(BOARD_WLAN_DEVICE), MediaTek)
  # support MTK WIFI HAL
  LIB_WIFI_HAL := libwifi-hal-mt66xx
endif

<<<<<<< HEAD
# Build the HalUtil
# ============================================================

include $(CLEAR_VARS)

LOCAL_REQUIRED_MODULES := libandroid_runtime libhardware_legacy

LOCAL_CFLAGS += -Wno-unused-parameter

LOCAL_C_INCLUDES += \
	$(LOCAL_PATH)/jni \
	$(call include-path-for, libhardware)/hardware \
	$(call include-path-for, libhardware_legacy)/hardware_legacy \
	libcore/include

LOCAL_SHARED_LIBRARIES += \
	libcutils \
	libnl \
	libandroid_runtime \
	libutils \
	libhardware_legacy \
	libdl

LOCAL_STATIC_LIBRARIES += $(LIB_WIFI_HAL)
LOCAL_STATIC_LIBRARIES += libwifi-hal-stub

LOCAL_SRC_FILES := \
	tools/halutil/halutil.cpp

LOCAL_MODULE := halutil

include $(BUILD_EXECUTABLE)

=======
>>>>>>> 6dd83f1b
# Make the JNI part
# ============================================================
include $(CLEAR_VARS)

LOCAL_REQUIRED_MODULES := libandroid_runtime libhardware_legacy

LOCAL_CFLAGS += -Wno-unused-parameter

LOCAL_C_INCLUDES += \
	$(JNI_H_INCLUDE) \
	$(call include-path-for, libhardware)/hardware \
	$(call include-path-for, libhardware_legacy)/hardware_legacy \
	libcore/include

LOCAL_SHARED_LIBRARIES += \
	libnativehelper \
	libcutils \
	libutils \
	libhardware \
	libhardware_legacy \
	libandroid_runtime \
	libnl \
    libdl

LOCAL_STATIC_LIBRARIES += libwifi-hal-stub
LOCAL_STATIC_LIBRARIES += $(LIB_WIFI_HAL)

LOCAL_SRC_FILES := \
	jni/com_android_server_wifi_WifiNative.cpp \
	jni/jni_helper.cpp

LOCAL_MODULE := libwifi-service

include $(BUILD_SHARED_LIBRARY)

# Build the java code
# ============================================================

include $(CLEAR_VARS)

LOCAL_AIDL_INCLUDES := $(LOCAL_PATH)/java
LOCAL_SRC_FILES := $(call all-java-files-under, java) \
	$(call all-Iaidl-files-under, java) \
	$(call all-logtags-files-under, java)

LOCAL_JNI_SHARED_LIBRARIES := libandroid_runtime
LOCAL_JAVA_LIBRARIES := bouncycastle conscrypt services
LOCAL_STATIC_JAVA_LIBRARIES := ksoap2
LOCAL_REQUIRED_MODULES := services
LOCAL_MODULE_TAGS :=
LOCAL_MODULE := wifi-service

include $(BUILD_JAVA_LIBRARY)

endif<|MERGE_RESOLUTION|>--- conflicted
+++ resolved
@@ -74,42 +74,6 @@
   LIB_WIFI_HAL := libwifi-hal-mt66xx
 endif
 
-<<<<<<< HEAD
-# Build the HalUtil
-# ============================================================
-
-include $(CLEAR_VARS)
-
-LOCAL_REQUIRED_MODULES := libandroid_runtime libhardware_legacy
-
-LOCAL_CFLAGS += -Wno-unused-parameter
-
-LOCAL_C_INCLUDES += \
-	$(LOCAL_PATH)/jni \
-	$(call include-path-for, libhardware)/hardware \
-	$(call include-path-for, libhardware_legacy)/hardware_legacy \
-	libcore/include
-
-LOCAL_SHARED_LIBRARIES += \
-	libcutils \
-	libnl \
-	libandroid_runtime \
-	libutils \
-	libhardware_legacy \
-	libdl
-
-LOCAL_STATIC_LIBRARIES += $(LIB_WIFI_HAL)
-LOCAL_STATIC_LIBRARIES += libwifi-hal-stub
-
-LOCAL_SRC_FILES := \
-	tools/halutil/halutil.cpp
-
-LOCAL_MODULE := halutil
-
-include $(BUILD_EXECUTABLE)
-
-=======
->>>>>>> 6dd83f1b
 # Make the JNI part
 # ============================================================
 include $(CLEAR_VARS)
