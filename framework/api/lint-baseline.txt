--- conflicted
+++ resolved
@@ -13,8 +13,6 @@
     Methods must not throw generic exceptions (`java.lang.Throwable`)
 
 
-<<<<<<< HEAD
-=======
 RequiresPermission: android.net.wifi.WifiConfiguration#setMacRandomizationSetting(int):
     Method 'setMacRandomizationSetting' documentation mentions permissions without declaring @RequiresPermission
 RequiresPermission: android.net.wifi.WifiInfo#getMacAddress():
@@ -83,8 +81,5 @@
     Method 'startRanging' documentation mentions permissions already declared by @RequiresPermission
 
 
-VisiblySynchronized: PsiThisExpression:
-    Internal locks must not be exposed (synchronizing on this or class is still externally observable): method android.net.wifi.WifiManager.WifiLock.finalize()
->>>>>>> 1c8c7fbe
 VisiblySynchronized: android.net.wifi.WifiManager.WifiLock#finalize():
     Internal locks must not be exposed (synchronizing on this or class is still externally observable): method android.net.wifi.WifiManager.WifiLock.finalize()